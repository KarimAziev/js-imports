;;; js-imports.el --- Import for JavaScript files easily -*- lexical-binding: t -*-

;; Copyright (C) 2020 Karim Aziiev <karim.aziiev@gmail.com>

;; Author: Karim Aziiev <karim.aziiev@gmail.com>
;; URL: https://github.com/KarimAziev/js-imports
;; Keywords: convenience, matching, languages
;; Version: 0.1.1
;; Package-Requires: ((emacs "26.1"))

;; This file is NOT part of GNU Emacs.

;;; License:

;; This program is free software; you can redistribute it and/or modify
;; it under the terms of the GNU General Public License as published by
;; the Free Software Foundation, either version 3 of the License, or
;; (at your option) any later version.

;; This program is distributed in the hope that it will be useful,
;; but WITHOUT ANY WARRANTY; without even the implied warranty of
;; MERCHANTABILITY or FITNESS FOR A PARTICULAR PURPOSE.  See the
;; GNU General Public License for more details.

;; You should have received a copy of the GNU General Public License
;; along with this program.  If not, see <http://www.gnu.org/licenses/>.

;;; Commentary:

;; This library provides easy importing and navigation for javascript files.

;;; Code:

(require 'cl-lib)
(require 'json)
(eval-and-compile
  (require 'cc-mode))

(eval-when-compile
  (require 'subr-x))

(defgroup js-imports nil
  "Minor mode providing JavaScript import."
  :link '(url-link :tag "Repository"
                   "https://github.com/KarimAziev/js-imports")
  :prefix 'js-imports
  :group 'languages)

(defvar js-imports-next-alias-action nil)

(defvar js-imports-prev-alias-action nil)

(defvar js-imports-current-alias nil)

(defvar js-imports-switch-alias-post-command nil)

(defvar js-imports-files-map nil
  "Keymap for files sources.")

(defvar js-imports-helm-imported-symbols-map nil
  "Keymap for symdol sources.")

(defvar js-imports-helm-export-symbols-map nil
  "Keymap for symdol sources.")

(defcustom js-imports-quote "'"
  "Quote type."
  :group 'js-imports
  :type '(choice (const :tag "Double" "\"")
                 (const :tag "Single" "\\'")))

(defcustom js-imports-helm-files-number-limit 30
  "The limit for number of project files to display in `helm' sources."
  :group 'js-imports
  :type 'number)

(defcustom js-imports-helm-dependencies-number-limit 400
  "The limit for number of dependencies to display in `helm' sources."
  :group 'js-imports
  :type 'number)

(defcustom js-imports-package-json-sections
  '("dependencies" "devDependencies" "peerDependencies")
  "Package-json sections to retrieve candidates from node_modules."
  :group 'js-imports
  :type '(repeat string))

(defcustom js-imports-node-modules-priority-section-to-read
  '("jsnext:main" "module" "types" "typings")
  "Package-json sections to retrieve candidates from node_modules."
  :group 'js-imports
  :type '(repeat string))

(defcustom js-imports-node-modules-dir "node_modules"
  "Relative to project root or absolute path to node_modules directory."
  :group 'js-imports
  :type 'string)

(defcustom js-imports-preffered-extensions
<<<<<<< HEAD
  '("ts" "tsx" "jsx" "es6" "es" "mjs" "js" "cjs" "ls" "sjs" "iced" "liticed")
=======
  '("ts" "tsx" "jsx" "es6" "es" "mjs" "js" "cjs" "ls" "sjs" "iced" "liticed"
    "json")
>>>>>>> 8e36a770
  "Preffered suffixes for files with different extension."
  :group 'js-imports
  :type '(repeat string))

(defface js-imports-highlight-face
  '((t (:background "Gold" :foreground "black" :bold t)))
  "Face used to highlight symbol."
  :group 'js-imports)

(defcustom js-imports-normalize-paths-functions
  '(js-imports-remove-double-slashes
    js-imports-remove-ext
    js-imports-maybe-remove-path-index)
  "List of functions to use in `js-imports-normalize-path'."
  :type '(repeat function)
  :group 'js-imports)

(defcustom js-imports-root-ignored-directories
  '("build")
  "A list of directories in project root to ignore."
  :type '(repeat string)
  :group 'js-imports)

(defvar js-imports-mode-syntax-table
  (let ((table (make-syntax-table)))
    (c-populate-syntax-table table)
    (modify-syntax-entry ?$ "_" table)
    (modify-syntax-entry ?` "\"" table)
    (modify-syntax-entry ?' "\"" table)
    table)
  "Syntax table for command `js-imports-mode'.")

(defcustom js-imports-helm-file-actions
  '(("Import" . js-imports-from-path)
    ("Find file" . js-imports-find-file)
    ("Find file other window" . js-imports-find-file-other-window))
  "Default actions for files."
  :group 'js-imports
  :type '(alist :key-type string :value-type function))

(defcustom js-imports-tsconfig-filename "tsconfig.json"
  "Name of tsconfig or jsconfig."
  :type 'string)

(defvar js-imports-open-paren-re "[^=(]{")

(defvar js-imports-closed-paren-re (regexp-opt '("}") t))

(defvar js-imports-current-project-root nil)

(defvar js-imports-current-buffer nil)

(defvar js-imports-project-files nil)

(defvar-local js-imports-buffer-tick nil
  "Buffer modified tick.")
(defvar-local js-imports-current-export-path nil)
(defvar-local js-imports-last-export-path nil)
(defvar-local js-imports-export-candidates-in-path nil)
(defvar-local js-imports-cached-imports-in-buffer nil)

(defvar js-imports-node-modules-source nil
  "Variable keeps source files from node_modules.")

(defvar js-imports-project-files-source nil
  "Variable for source of relative and aliased files without dependencies.")

(defvar js-imports-buffer-files-source nil
  "Variable for source of imported files in the current buffer.")

(defvar js-imports-imported-symbols-source nil)

(defvar js-imports-exports-source nil)

(defvar js-imports-definitions-source nil)

(defun js-imports-expand-alias-path (path &optional base-url)
  "Convert PATH to absolute filename and append slash to PATH.
Without BASE-URL resolve PATH as relative to project directory,
otherwise firstly expand BASE-URL to project directory."
  (setq path (replace-regexp-in-string "\\*[^$]+" "" path))
  (cond
   ((and
     (file-name-absolute-p path)
     (file-exists-p path))
    (js-imports-slash (expand-file-name path)))
   (t
    (if-let* ((root (or js-imports-current-project-root
                        (js-imports-find-project-root)))
              (file (expand-file-name path
                                      (if base-url
                                          (expand-file-name base-url root)
                                        root))))
        (js-imports-slash file)
      path))))

(defun js-imports-normalize-aliases (paths &optional base-url)
  "Convert and sort alist of PATHS to absolute filenames.
First element of each pair in PATHS supposed to be an alias and rest elements as
relative to BASE-URL if provided or project directory."
  (let ((alist (mapcar
                (lambda (it)
                  (let ((alias (js-imports-slash
                                (string-join
                                 (split-string (format "%s" (car it))
                                               "\\*"))))
                        (alias-paths (cond
                                      ((vectorp (cdr it))
                                       (append (cdr it) nil))
                                      ((listp (cdr it))
                                       (cdr it))
                                      (t `(,(cdr it))))))
                    (setq alias-paths (mapcar
                                       (lambda (p)
                                         (setq p (replace-regexp-in-string
                                                  "\\*" "" p))
                                         (js-imports-expand-alias-path
                                          p base-url))
                                       alias-paths))
                    (cons alias alias-paths)))
                paths)))
    (seq-sort-by (lambda (it) (length (car it))) #'> alist)))

(defun js-imports-set-alias (var value &optional &rest _ignored)
  "Set VAR (`js-imports-project-aliases') to VALUE."
  (let ((aliases (js-imports-normalize-aliases value)))
    (set var aliases)))

(defcustom js-imports-project-aliases nil
  "An associated list of ((ALIAS_A . DIRECTORY_A) (ALIAS_B . DIR_B DIR_C))."
  :group 'js-imports
  :set 'js-imports-set-alias
  :type '(alist
          :key-type (string :tag "Alias")
          :value-type (repeat :tag "Path" directory)))

(defun js-imports-make-opt-symbol-regexp (words)
  "Return regexp from WORDS surrounded with `\\\\_<' and `\\\\_>'."
  (concat "\\_<" (regexp-opt (if (listp words)
                                 words
                               (list words)) t) "\\_>"))

(defvar js-imports-aliases nil
  "A list of aliases to use in projects.")

(defconst js-imports-file-ext-regexp
<<<<<<< HEAD
  (concat "[\\.]"
          (regexp-opt js-imports-preffered-extensions)
          "$")
  "Regexp matching js, jsx and ts extensions files.")

(defvar js-imports-file-index-regexp
(concat "\\(/\\|^\\)index" "\\($\\|\\(\\.d\\)?" js-imports-file-ext-regexp "\\)"))
=======
  (concat "\\.\\("
          (string-join
           '("\\(d\\.\\)?tsx?"
             "jsx" "es6" "es"
             "mjs" "js" "cjs" "ls"
             "sjs" "iced" "liticed" "json")
           "\\|")
          "\\)$")
  "Regexp matching js, jsx and ts extensions files.")

(defvar js-imports-file-index-regexp
  (concat "\\(/\\|^\\)" "index"
          (concat "\\($\\|" js-imports-file-ext-regexp "\\)")))
>>>>>>> 8e36a770

(defconst js-imports-string-re "[\"'][^\"']+[\"']")

(defconst js-imports-var-keywords '("const" "var" "let"))

(defconst js-imports-expression-keywords
  (append js-imports-var-keywords
            '("interface" "type" "class" "enum")))

(defconst js-imports-vars-keywords--re
  (js-imports-make-opt-symbol-regexp js-imports-var-keywords))

(defconst js-imports-expression-keywords--re
  (js-imports-make-opt-symbol-regexp js-imports-expression-keywords))

(defconst js-imports-from-keyword--re
  (js-imports-make-opt-symbol-regexp "from"))

(defconst js-imports-delcaration-keywords
  (append '("function" "function*") js-imports-expression-keywords))

(defvar js-imports-node-starts-keywords
  (append '("export" "import") js-imports-delcaration-keywords))

(defvar js-imports-node-starts-re
  (concat "\\_<" (regexp-opt js-imports-node-starts-keywords t) "\\_>"))

(defconst js-imports-delcaration-keywords--re
  (concat "\\_<" (regexp-opt js-imports-delcaration-keywords t) "\\_>"))

(defconst js-imports-regexp-name
  "_$A-Za-z0-9"
  "Regexp matching the start of a js identifier.")

(defconst js-imports-name-as--re
  "\\([a-zA-Z_$]\\(?:\\s_\\|\\sw\\)*\\)\\([\s\t\n]+as[\s\t\n]+\\([_$A-Za-z0-9]+\\)\\)?")

(defconst js-imports-regexp-name-set
  "[_$A-Za-z0-9]"
  "Regexp set matching the start of a js identifier.")

(defconst js-imports-regexp-import-keyword
  (eval-and-compile
    (concat "\\_<" (regexp-opt `(,"import") t) "\\_>"))
  "Regexp matching keyword import.")

(defconst js-imports-esm-export-keyword--re
  (eval-and-compile
    (concat "\\_<" (regexp-opt `(,"export") t) "\\_>"))
  "Regexp matching keyword export.")

(defconst js-imports-cjs-export-keyword--re
  (eval-when-compile
    (concat "\\_<" (regexp-opt `(,"exports") t) "\\_>"))
  "Regexp matching keyword for exports.")

(defconst js-imports-node-modules-regexp
  "\\(/\\|^\\)node_modules\\(/\\|$\\)"
  "Regexp matching path with node_modules.")

(defconst js-imports-reserved-js-words
  '("abstract" "any" "as" "async" "await" "boolean" "bigint"
    "break" "case" "catch" "class" "const" "constructor" "continue"
    "declare" "default" "delete" "do" "else" "enum" "export" "exports"
    "extends" "extern" "false" "finally" "for" "function" "function*"
    "from" "get" "goto" "if" "implements" "import" "in" "instanceof"
    "interface" "keyof" "let" "module" "namespace" "never" "new"
    "null" "number" "object" "of" "private" "protected" "public"
    "readonly" "return" "set" "static" "string" "super" "switch"
    "this" "throw" "true" "try" "type" "typeof" "unknown"
    "var" "void" "while" "yield")
  "List of reserved words in javascript.")

(defun js-imports-reserved-word-p (str)
  "Check if STR is js reserved word."
  (when (stringp str)
    (member str js-imports-reserved-js-words)))

(defcustom js-imports-helm-files-source '(js-imports-buffer-files-source
                                          js-imports-project-files-source
                                          js-imports-node-modules-source)
  "Helm sources for files for command `js-imports'."
  :type '(repeat (choice symbol))
  :group 'js-imports)

(defcustom js-imports-helm-symbol-sources
  '(js-imports-imported-symbols-source
    js-imports-exports-source
    js-imports-definitions-source)
  "Helm sources for symbols for command `js-imports-symbols-menu'."
  :type '(repeat (choice symbol))
  :group 'js-imports)

(defmacro js-imports-with-buffer-or-file-content (filename &rest body)
  "Execute BODY in temp buffer with file or buffer content of FILENAME.
Bind FILENAME to variables `buffer-file-name' and `current-path''.
It is also bind `default-directory' into FILENAME's directory."
  (declare (indent 2))
  `(when-let ((current-path ,filename))
     (when (and current-path (file-exists-p current-path))
       (with-temp-buffer
         (erase-buffer)
         (let ((inhibit-read-only t))
           (if (get-file-buffer current-path)
               (progn
                 (let ((inhibit-read-only t))
                   (insert-buffer-substring-no-properties
                    (get-file-buffer current-path))))
             (progn
               (let ((buffer-file-name current-path)
                     (inhibit-read-only t))
                 (insert-file-contents current-path))))
           (with-syntax-table js-imports-mode-syntax-table
             (let* ((buffer-file-name current-path)
                    (default-directory (js-imports-dirname buffer-file-name)))
               (delay-mode-hooks
                 (set-auto-mode)
                 (progn ,@body)))))))))

(defmacro js-imports-with-popup (buff &rest body)
  `(let ((buffer (get-buffer-create ,buff)))
     (with-current-buffer buffer
       (with-current-buffer-window
           buffer
           (cons 'display-buffer-in-side-window
                 '((window-height . fit-window-to-buffer)
                   (preserve-size . (nil . t))))
           (lambda (window _value)
             (with-selected-window window
               (unwind-protect
                   (read-key "Key\s")
                 (when (window-live-p window)
                   (quit-restore-window window 'kill)))))
         ;; Here we generate the popup buffer.
         (setq cursor-type nil)
         (goto-char (point-max))
         (progn ,@body)))))

(defvar js-imports-files-cache (make-hash-table :test 'equal))

(defun js-imports-get-file-cache (cache-key)
  "Return value of CACHE-KEY from a variable `js-imports-files-cache'.
CACHE-KEY should be a filename due to invalidation which uses modification time."
  (let* ((cache (gethash cache-key js-imports-files-cache))
         (cache-tick (and cache (plist-get cache :tick)))
         (tick (file-attribute-modification-time (file-attributes
                                                  cache-key
                                                  'string))))
    (when (equal cache-tick tick)
      (plist-get cache :cache))))

(defun js-imports-set-file-cache (path content)
  "Put CONTENT to hash table using PATH as key."
  (let* ((cache (gethash path js-imports-files-cache))
         (tick (file-attribute-modification-time (file-attributes
                                                  path
                                                  'string))))
    (setq cache (list :tick tick
                      :cache content))
    (puthash path cache
             js-imports-files-cache)
    (plist-get cache :cache)))

(defvar js-imports-json-hash (make-hash-table :test 'equal))

(defun js-imports-read-json (file &optional json-type)
  "Read the JSON object in FILE, return object converted to JSON-TYPE.
JSON-TYPE must be one of `alist', `plist', or `hash-table'."
  (condition-case nil
      (let* ((json-object-type (or json-type 'plist))
             (cache (gethash (format "%s:%s" file json-object-type)
                             js-imports-json-hash))
             (cache-tick (and cache (plist-get cache :tick)))
             (tick (file-attribute-modification-time (file-attributes
                                                      file
                                                      'string)))
             (content-json))
        (when (or (null cache)
                  (not (equal tick cache-tick)))
          (setq content-json
                (js-imports-with-buffer-or-file-content
                    file
                    (js-imports-remove-comments)
                  (when-let ((str (buffer-substring-no-properties
                                   (point-min)
                                   (point-max))))
                    (json-read-from-string str))))
          (setq cache (list :tick tick
                            :json content-json))
          (puthash file cache js-imports-json-hash))
        (plist-get cache :json))
    (error (message "Cannot read %s" file))))

(defun js-imports-read-tsconfig (&optional project-root tsconfig-name)
  "Expand TSCONFIG-NAME to PROJECT-ROOT and return alist of aliases and paths."
  (unless project-root (setq project-root (js-imports-find-project-root)))
  (unless tsconfig-name (setq tsconfig-name js-imports-tsconfig-filename))
  (let ((config)
        (compiler-options)
        (found)
        (base-url)
        (extends (if tsconfig-name
                     (and project-root (expand-file-name tsconfig-name
                                                         project-root))
                   (seq-find 'file-exists-p
                             (and project-root
                                  (expand-file-name "tsconfig.json"
                                                    project-root)
                                  (expand-file-name "jsconfig.json"
                                                    project-root))))))
    (while (and (not found)
                extends
                (file-exists-p extends))
      (setq config (js-imports-read-json extends 'alist))
      (setq compiler-options (cdr-safe (assoc 'compilerOptions config)))
      (setq base-url (cdr (assoc 'baseUrl compiler-options)))
      (setq found (cdr (assoc 'paths (cdr-safe compiler-options))))
      (unless found
        (setq extends
              (and extends (assoc 'extends config)
                   (expand-file-name (cdr (assoc 'extends config))
                                     (js-imports-dirname extends))))))
    (setq base-url (and base-url extends
                        (expand-file-name
                         base-url
                         (js-imports-dirname extends))))
    (js-imports-normalize-aliases found base-url)))

(defun js-imports-read-package-json-section (&optional package-json-path
                                                       section)
  "Read a SECTION from PACKAGE-JSON-PATH and return its hash.
By default PACKAGE-JSON-PATH is a value of `js-imports-find-package-json'.
Default section is `dependencies'"
  (unless section (setq section "dependencies"))
  (let ((path (or package-json-path (js-imports-find-package-json)))
        (json-object-type 'hash-table))
    (when-let ((content
                (condition-case nil
                    (decode-coding-string
                     (with-temp-buffer
                       (set-buffer-multibyte nil)
                       (setq buffer-file-coding-system 'binary)
                       (insert-file-contents-literally path)
                       (buffer-substring-no-properties
                        (point-min) (point-max)))
                     'utf-8)
                  (error nil))))
      (condition-case nil
          (gethash section (json-read-from-string content))
        (error nil)))))

(defun js-imports-init-project ()
  "Initialize project by setting buffer, finding root and aliases."
  (let ((root (js-imports-find-project-root)))
    (setq js-imports-current-buffer (current-buffer))
    (when (and js-imports-current-project-root
               (not (equal root js-imports-current-project-root)))
      (setq js-imports-aliases nil
            js-imports-current-alias nil))
    (setq js-imports-current-project-root root)
    (setq js-imports-aliases (delete-dups
                              (js-imports-get-aliases)))
    (when js-imports-current-alias
      (unless (member js-imports-current-alias js-imports-aliases)
        (setq js-imports-current-alias nil)))
    (setq js-imports-project-files
          (js-imports-find-project-files
           js-imports-current-project-root))))

(defun js-imports-find-project-files (&optional project-root)
  "Return files of PROJECT-ROOT without node_modules."
  (unless project-root
    (setq project-root (or js-imports-current-project-root
                           (js-imports-find-project-root))))
  (if (and js-imports-current-project-root
           (string-match-p js-imports-current-project-root
                           default-directory))
      (let ((files)
            (processed-dirs)
<<<<<<< HEAD
            (re (concat ".+" js-imports-file-ext-regexp))
=======
>>>>>>> 8e36a770
            (node-modules (js-imports-find-node-modules))
            (dir (replace-regexp-in-string "/$" "" default-directory))
            (proj-root (replace-regexp-in-string
                        "/$"
                        ""
                        js-imports-current-project-root)))
        (push dir processed-dirs)
        (while (string-match-p proj-root dir)
          (setq files (append files
                              (reverse
                               (directory-files-recursively
                                dir
<<<<<<< HEAD
                                re
=======
                                js-imports-file-ext-regexp
>>>>>>> 8e36a770
                                nil
                                (lambda (it)
                                  (not (or
                                        (member it processed-dirs)
                                        (string= it dir)
                                        (string= (or node-modules "") it))))))))
          (setq dir (expand-file-name ".." dir))
          (push dir processed-dirs))
        files)
    (message "Cannot find project files")
    nil))

(defun js-imports-get-aliases ()
  "Return sorted list of ALIASES."
  (setq js-imports-project-aliases
        (seq-sort-by
         (lambda (it) (length (car it)))
         #'>
         (or (js-imports-read-tsconfig)
             (js-imports-normalize-aliases
              js-imports-project-aliases))))
  (setq js-imports-aliases
        (seq-sort-by 'length #'> (mapcar 'car js-imports-project-aliases))))

(defun js-imports-get-all-modules (&optional project-root)
  (let* ((project-files (js-imports-find-project-files project-root))
         (node-modules (js-imports-node-modules-candidates project-root))
         (aliases (js-imports-get-aliases))
         (relative-files (js-imports-transform-files-to-relative
                          default-directory project-files))
         (transformed-files (mapcan (lambda (a)
                                      (js-imports-transform-files-to-alias
                                       a project-files))
                                    aliases)))
    (append transformed-files node-modules relative-files)))

(defun js-imports-project-files-transformer (files &optional _source)
  "Filter and transform FILES to aliased or relative."
  (with-current-buffer js-imports-current-buffer
    (let* ((current-file (buffer-file-name js-imports-current-buffer))
           (current-dir (js-imports-dirname current-file)))
      (setq files (seq-remove (lambda (filename) (string= filename current-file))
                              files))
      (if js-imports-current-alias
          (js-imports-transform-files-to-alias js-imports-current-alias files)
        (js-imports-transform-files-to-relative current-dir files)))))

(defun js-imports-get-file-variants (&optional path dir)
  (let* ((real-path (js-imports-path-to-real path dir))
         (relative (js-imports-path-to-relative real-path
                                                (or dir
                                                    default-directory)))
         (aliased (mapcar (lambda (it) (js-imports-transform-file-to-alias
                                   real-path
                                   it))
                          (js-imports-get-aliases))))
    (seq-uniq (seq-remove 'null (push relative aliased)))))

(defun js-imports-transform-file-to-alias (filename alias)
  (when-let* ((absolute-p (and filename (file-name-absolute-p filename)))
              (paths (cdr (assoc alias js-imports-project-aliases)))
              (alias-path (seq-find (lambda (parent)
                                      (js-imports-string-match-p
                                       (concat "^" parent)
                                       filename))
                                    paths)))
    (js-imports-normalize-path (replace-regexp-in-string
                                alias-path
                                (js-imports-slash alias)
                                filename))))

(defun js-imports-transform-files-to-alias (alias files)
  (seq-remove 'null (mapcar (lambda (it)
                              (js-imports-transform-file-to-alias it alias))
                            files)))

(defun js-imports-transform-files-to-relative (dir files)
  (mapcar (lambda (path) (js-imports-normalize-path
                     (js-imports-path-to-relative
                      path
                      dir)))
          files))

(defun js-imports-find-project-root (&optional dir)
  (unless dir (setq dir default-directory))
  (let ((parent (expand-file-name ".." dir)))
    (unless (or (string= parent dir)
                (string= dir "")
                (string= dir "/"))
      (if (file-exists-p (expand-file-name "package.json" dir))
          dir
        (js-imports-slash (js-imports-find-project-root parent))))))

(defun js-imports-directory-files (dir &optional recursive re include-dirs pred)
  "Return files in DIR that matches value of the variable
`js-imports-file-ext-regexp'.
Optional argument RECURSIVE non-nil means to search recursive."
  (unless re (setq re js-imports-file-ext-regexp))
  (if recursive
      (directory-files-recursively dir re include-dirs pred)
    (directory-files dir t re t)))

(defun js-imports-join-file (&rest args)
  "Join ARGS to a single path."
  (let (path (relative (not (file-name-absolute-p (car args)))))
    (mapc (lambda (arg)
            (unless (null arg)
              (setq path (expand-file-name arg path))))
          args)
    (if relative (file-relative-name path) path)))

(defun js-imports-dirname (path)
  "Return the parent directory to PATH."
  (let (parent)
    (setq parent (file-name-directory
                  (directory-file-name
                   (expand-file-name path default-directory))))
    (when (and (file-exists-p path)
               (file-exists-p parent)
               (not (equal
                     (file-truename (directory-file-name
                                     (expand-file-name path)))
                     (file-truename (directory-file-name
                                     (expand-file-name parent))))))
      (if (js-imports-relative-p path)
          (file-relative-name parent)
        (directory-file-name parent)))))

(defun js-imports-path-to-relative (path &optional dir)
  "Transform PATH into relative to the DIR (default: ‘default-directory’).
If PATH is a relative file, it will be returned without changes."
  (if (js-imports-relative-p path)
      path
    (let ((relative-path (file-relative-name path (or dir default-directory))))
      (unless (js-imports-relative-p relative-path)
        (setq relative-path (concat "./" relative-path)))
      relative-path)))

(defun js-imports-slash (str)
  "Append slash to non-empty STR unless one already."
  (cond ((string= "" str) str)
        ((string= "/" str) "")
        ((stringp str)
         (if (string-match "/$" str)
             str
           (concat str "/")))))

(defun js-imports-normalize-path (path)
  (apply 'js-imports-compose-from
         (append
          (list path)
          js-imports-normalize-paths-functions)))

(defun js-imports-remove-double-slashes (path)
  (replace-regexp-in-string "//"  "/" path))

(defun js-imports-maybe-remove-path-index (path)
  (replace-regexp-in-string
   "/index$"
   ""
   (js-imports-remove-ext path)))
<<<<<<< HEAD

(defun js-imports-index-trimmable-p (path)
  "Check if PATH index can be trimmed."
  (if (js-imports-relative-p path)
      (and (js-imports-is-index-file-p path)
           (< 1 (js-imports-count-matches "/" path)))
    (js-imports-is-index-file-p path)))
=======
>>>>>>> 8e36a770

(defun js-imports-remove-ext (path)
  (replace-regexp-in-string
   "\\(\\.d\\)?[\\.]\\(?:cjs\\|es6?\\|iced\\|jsx?\\|l\\(?:iticed\\|s\\)\\|mjs\\|sjs\\|ts\\|tsx\\)$"
   ""
   path))

(defun js-imports-is-index-file-p (path)
  (js-imports-string-match-p js-imports-file-index-regexp path))

(defun js-imports-relative-p (path)
  "Return t if PATH is relative, nil otherwise."
  (js-imports-string-match-p "^\\(\\(\\.\\)?[\\.]\\)\\(/\\|$\\)"
                             path))

(defun js-imports-dependency-p (module &optional project-root)
  "Check if MODULE is dependency in PROJECT-ROOT.
Dependencies are recognized by `package.json' or `node_modules' of
PROJECT-ROOT."
  (or (member module (js-imports-node-modules-candidates project-root))
      (let ((node-dir (js-imports-find-node-modules project-root)))
        (and node-dir
             (file-exists-p
              (expand-file-name (car (split-string module "/"))
                                node-dir))))))

(defun js-imports-path-to-real (path &optional dir)
  (when (and path (stringp path))
    (setq path (js-imports-strip-text-props path))
    (cond ((file-name-absolute-p path)
           (car (js-imports-resolve-paths path)))
          ((js-imports-relative-p path)
           (car (js-imports-resolve-paths path dir)))
          ((js-imports-dependency-p path (js-imports-find-project-root))
           (js-imports-node-module-to-real path))
          (t (car (js-imports-alias-path-to-real path))))))

(defun js-imports-get-ext (str)
  (and str (file-name-extension str)))

(defun js-imports-sort-by-exts (files &optional extensions)
  (setq extensions (or extensions js-imports-preffered-extensions))
  (seq-sort-by (lambda (a)
                 (if-let ((ext (js-imports-get-ext a)))
                     (or (seq-position extensions ext 'string=) -1)
                   -1))
               #'>
               files))

<<<<<<< HEAD
(defun js-imports-relative-to-real (path &optional dir)
  (when (or (string= path ".")
            (string= path ".."))
    (setq path (js-imports-slash path)))
  (let* ((base (file-name-base path))
         (non-dir (file-name-nondirectory path))
         (ext (js-imports-get-ext path))
         (up (if (string-empty-p base)
                 path
               (replace-regexp-in-string
                (format "/%s\\(\\.[a-zZ-A0-9]+\\)*$" base) "" path)))
         (parent (expand-file-name up (or dir default-directory)))
         (files (js-imports-sort-by-exts
                 (directory-files parent nil
                                  (js-imports-make-file-base-re
                                   non-dir)
                                  t)))
         (found (car files))
         (result (and found
                      (expand-file-name found parent))))
    (cond ((and (null ext)
                result
                (file-directory-p result))
           (when-let ((index
                       (car
                        (directory-files
                         result nil js-imports-file-index-regexp))))
             (expand-file-name index result)))
          (t result))))
=======
(defun js-imports-get-path-ext-candidates (fullpath)
  (let ((parts (reverse (split-string fullpath "/")))
        (module-re)
        (parent-dir))
    (setq module-re (concat "\\(/\\|^\\)" (pop parts)
                            js-imports-file-ext-regexp))
    (setq parent-dir (concat (or (string-join
                                  (reverse parts) "/") "") "/"))
    (directory-files parent-dir t module-re)))

(defun js-imports-resolve-paths (path &optional dir)
  (let ((fullpath (expand-file-name path dir)))
    (js-imports-sort-by-exts
     (if (file-exists-p fullpath)
         (if (not (file-directory-p fullpath))
             (list fullpath)
           (or (js-imports-get-path-ext-candidates
                fullpath)
               (js-imports-get-path-ext-candidates
                (expand-file-name "index"
                                  fullpath))))
       (js-imports-get-path-ext-candidates fullpath)))))
>>>>>>> 8e36a770

(defun js-imports-alias-path-to-real (path)
  "Convert aliased PATH to absolute file name."
  (when-let ((alias-cell (seq-find (lambda (it)
                                     (string-match-p
                                      (concat "^" (car it)) path))
                                   js-imports-project-aliases)))
    (let* ((alias (car alias-cell))
           (paths (cdr alias-cell))
           (trimmed-path (if (string-empty-p alias)
                             path
                           (replace-regexp-in-string
                            "^/" "" (replace-regexp-in-string
                                     (concat  "^" alias)
                                     ""
                                     path)))))
      (delete nil (mapcan (lambda (it) (js-imports-resolve-paths trimmed-path it))
                          paths)))))

(defun js-imports-add-ext (path ext)
  (if (js-imports-string-match-p js-imports-file-ext-regexp path)
      path
    (concat path "." ext)))

(defun js-imports-try-ext (path &optional dir extensions)
  "A function tries to join into PATH every element from EXTENSIONS
from left to right until first existing file will be found or nil otherwise.
If optional argument DIR is passed, PATH will be firstly expanded as relative."
  (unless extensions (setq extensions js-imports-preffered-extensions))
  (let (ext real-path)
    (while extensions
      (setq ext (pop extensions))
      (setq real-path (js-imports-add-ext path ext))
      (when dir
        (setq real-path (expand-file-name real-path dir)))
      (if (file-exists-p real-path)
          (setq extensions nil)
        (setq real-path nil)))
    real-path))

(defun js-imports-next-or-prev-alias (&optional direction)
  "Set value for variable `js-imports-current-alias'."
  (unless direction (setq direction 1))
  (let* ((aliases (if (> direction 0)
                      js-imports-aliases
                    (reverse js-imports-aliases))))
    (setq js-imports-current-alias (if js-imports-current-alias
                                       (car (cdr
                                             (member js-imports-current-alias
                                                     aliases)))
                                     (car aliases))))
  (when js-imports-switch-alias-post-command
    (funcall js-imports-switch-alias-post-command)))

(defun js-imports-get-package-json-modules (&optional project-root)
  (when-let*
      ((root (or project-root (js-imports-find-project-root)))
       (package-json-path
        (expand-file-name
         "package.json" (if (js-imports-string-match-p
                             js-imports-node-modules-regexp
                             root)
                            (car
                             (split-string
                              root
                              js-imports-node-modules-regexp))
                          root)))
       (package-json (js-imports-read-json package-json-path 'hash-table)))
    (seq-remove 'null
                (mapcan (lambda (section)
                          (when-let ((hash (gethash section
                                                    package-json)))
                            (hash-table-keys hash)))
                        js-imports-package-json-sections))))

(defun js-imports-find-node-modules-submodules (node-modules-path modules)
  (let ((submodules))
    (dolist (element modules)
      (unless (js-imports-string-contains-p "/" element)
        (setq submodules (append submodules
                                 (js-imports-find-interfaces
                                  element
                                  node-modules-path)))))
    submodules))

(defun js-imports-node-modules-candidates (&optional project-root)
  "Return dependencies of PROJECT-ROOT from package json."
  (unless project-root (setq project-root (js-imports-find-project-root)))
  (when (js-imports-string-match-p js-imports-node-modules-regexp project-root)
    (setq project-root (car
                        (split-string project-root
                                      js-imports-node-modules-regexp))))
  (let ((modules (js-imports-get-package-json-modules project-root)))
    (if-let* ((node-modules-path (js-imports-find-node-modules project-root))
              (submodules (or (js-imports-get-file-cache node-modules-path)
                              (js-imports-set-file-cache
                               node-modules-path
                               (js-imports-find-node-modules-submodules
                                node-modules-path
                                modules)))))
        (append modules submodules)
      modules)))

(defun js-imports-find-interfaces (display-path dir)
  (when-let* ((real-path (js-imports-join-when-exists dir display-path))
              (files (seq-remove 'js-imports-is-index-file-p
                                 (js-imports-directory-files
                                  real-path nil "\\.d.ts$"))))
    (mapcar (lambda (it) (js-imports-join-file
                          display-path
                          (js-imports-compose-from it
                                                   'file-name-nondirectory
                                                   'directory-file-name
                                                   'js-imports-remove-ext)))
            files)))

(defun js-imports-find-node-modules (&optional project-dir)
  "Return the path to node-modules."
  (if (file-name-absolute-p js-imports-node-modules-dir)
      js-imports-node-modules-dir
    (when-let ((root (or project-dir (js-imports-find-project-root))))
      (setq root (car (split-string root js-imports-node-modules-regexp)))
      (js-imports-join-when-exists root js-imports-node-modules-dir))))

(defun js-imports-node-module-to-real (module &optional project-root)
  (when-let* ((node-modules (or (js-imports-find-node-modules project-root)
                                (js-imports-find-node-modules)))
              (real-path (js-imports-join-file node-modules module)))
    (unless (js-imports-string-match-p
             js-imports-file-ext-regexp real-path)
      (setq real-path (js-imports-try-find-real-path real-path))
      real-path)))

(defun js-imports-try-find-real-path (path)
  (if (or (null path) (and (js-imports-string-match-p
                            js-imports-file-ext-regexp path)
                           (file-exists-p path)))
      path
    (or (when-let* ((package-json (js-imports-join-when-exists
                                   path
                                   "package.json"))
                    (module
                     (js-imports-try-json-sections
                      package-json
                      js-imports-node-modules-priority-section-to-read)))
          (if (js-imports-string-match-p js-imports-file-ext-regexp
                                         module)
              (expand-file-name module path)
            (js-imports-try-find-real-path (js-imports-try-ext module path))))
        (when-let* ((dir (js-imports-join-file path "src"))
                    (exists (file-exists-p dir))
                    (files (js-imports-directory-files dir)))
          (if (= 1 (length files))
              (car files)
            (seq-find (lambda (it) (js-imports-string-match-p
                                    js-imports-file-index-regexp
                                    it))
                      files)))
        (js-imports-try-ext path)
        (js-imports-try-ext (js-imports-join-file path "index"))
        (when-let* ((package-json (js-imports-join-when-exists
                                   path
                                   "package.json"))
                    (module (js-imports-try-json-sections
                             package-json
                             '("main"))))
          (if (js-imports-string-match-p js-imports-file-ext-regexp
                                         module)
              (expand-file-name module path)
            (js-imports-try-find-real-path
             (js-imports-try-ext module path)))))))

(defun js-imports-find-package-json ()
  "Return the path to package.json."
  (when-let ((root (js-imports-find-project-root)))
    (js-imports-join-file root "package.json")))

(defun js-imports-try-json-sections (path sections)
  (let (section)
    (while sections
      (setq section (js-imports-read-package-json-section
                     path
                     (pop sections)))
      (if section
          (setq sections nil)
        (setq section nil)))
    section))

(defun js-imports-join-when-exists (&rest args)
  "Return joined ARGS when exists."
  (let ((joined-path (apply 'js-imports-join-file args)))
    (when (file-exists-p joined-path)
      joined-path)))

(defun js-imports-find-imported-files ()
  "Return list of with imported imported paths in current buffer."
  (save-excursion
    (goto-char (point-min))
    (let (symbols)
      (with-syntax-table js-imports-mode-syntax-table
        (while (js-imports-re-search-forward
                js-imports-regexp-import-keyword nil t 1)
          (when-let ((path (js-imports-get-path-at-point)))
            (push path symbols))))
      (cl-remove-duplicates (reverse symbols) :test 'string=))))

(defun js-imports-preselect-file ()
  "Preselect function for file sources."
  (if-let ((path (with-current-buffer js-imports-current-buffer
                   (or js-imports-last-export-path
                       js-imports-current-export-path
                       (when (> (point-max) (point))
                         (js-imports-get-path-at-point))))))
      (regexp-quote path)
    ""))

(defun js-imports-parse-es-imports (&optional real-path)
  (goto-char 0)
  (let (symbols)
    (while (js-imports-re-search-forward
            js-imports-regexp-import-keyword nil t 1)
      (js-imports-skip-whitespace-forward)
      (let (display-path imports)
        (cond ((js-imports-looking-at "*")
               (let (beg end renamed-name)
                 (setq beg (point))
                 (forward-char)
                 (skip-chars-forward "\s\t")
                 (setq end (point))
                 (when (js-imports-looking-at "as")
                   (skip-chars-forward "as")
                   (setq end (point))
                   (skip-chars-forward "\s\t")
                   (setq renamed-name (js-imports-which-word))
                   (if (or (js-imports-reserved-word-p renamed-name)
                           (js-imports-invalid-name-p renamed-name))
                       (setq renamed-name "")
                     (skip-chars-forward js-imports-regexp-name)))
                 (setq end (point))
                 (push (js-imports-make-item
                        (format "%s" (buffer-substring-no-properties beg end))
                        :type 16
                        :real-name "*"
                        :as-name renamed-name
                        :pos beg)
                       imports)))
              ((js-imports-get-word-if-valid)
               (when-let ((name (js-imports-get-word-if-valid)))
                 (push (js-imports-make-item
                        name
                        :type 1
                        :real-name name
                        :as-name name
                        :pos (point))
                       imports)
                 (skip-chars-forward name)
                 (js-imports-skip-whitespace-forward)
                 (skip-chars-forward ",")
                 (js-imports-skip-whitespace-forward))))
        (when (looking-at-p "{")
          (let ((map-func (lambda (item) (js-imports-propertize
                                     item
                                     :type 4
                                     :pos
                                     (js-imports-get-prop item :start))))
                (named-items (js-imports-extract-esm-braced-symbols
                              js-imports-name-as--re)))
            (setq named-items (mapcar map-func named-items))
            (setq imports (append imports named-items))))
        (unless (looking-at-p "[\"']")
          (js-imports-re-search-forward js-imports-from-keyword--re nil t 1)
          (js-imports-skip-whitespace-forward)
          (when (looking-at-p "[\"']")
            (save-excursion
              (forward-char 1)
              (setq display-path (js-imports-get-path-at-point)))
            (setq imports (mapcar (lambda (it)
                                    (js-imports-propertize it
                                                           :display-path
                                                           display-path
                                                           :real-path
                                                           real-path
                                                           :import t))
                                  imports))
            (setq symbols (append symbols imports))))))
    symbols))

(defun js-imports-extract-es-imports (real-path)
  (js-imports-with-buffer-or-file-content real-path
      (js-imports-parse-es-imports real-path)))

(defun js-imports-extract-esm-braced-symbols (&optional re)
  (save-excursion
    (when-let* ((brace-start (when (looking-at-p "{") (point)))
                (brace-end (save-excursion (forward-list) (point))))
      (let (items)
        (save-restriction
          (narrow-to-region brace-start brace-end)
          (js-imports-remove-comments)
          (while (js-imports-re-search-forward re nil t 1)
            (when-let* ((start (match-beginning 0))
                        (end (match-end 0))
                        (parts (split-string (buffer-substring-no-properties
                                              start end)))
                        (full-name (mapconcat 'identity parts "\s")))
              (push (js-imports-make-item full-name
                                          :real-name (car parts)
                                          :as-name (car (reverse parts))
                                          :start start
                                          :end end)
                    items))))
        items))))

(defun js-imports-init-exports-candidates ()
  "Search exports in a file.
File is specified in the variable `js-imports-current-export-path.'."
  (with-current-buffer js-imports-current-buffer
    (setq js-imports-export-candidates-in-path
          (js-imports-extract-all-exports (or js-imports-current-export-path
                                              buffer-file-name)))
    js-imports-export-candidates-in-path))

(defun js-imports-extract-all-exports (&optional init-path)
  "Return exports in PATH defined with CommonJs syntax."
  (let* ((esm-exports)
         (cjs-exports)
         (external-paths)
         (path)
         (processed-paths)
         (map-result (lambda (result)
                       (cond ((listp result)
                              (setq result (seq-remove 'null result))
                              (setq esm-exports (append result esm-exports)))
                             ((= 16 (js-imports-get-prop result :type))
                              (when-let ((external-path (js-imports-path-to-real
                                                         (js-imports-get-prop
                                                          result
                                                          :display-path))))
                                (unless (or (member external-path
                                                    processed-paths)
                                            (member external-path
                                                    external-paths))
                                  (push external-path external-paths))))
                             ((not (null result))
                              (push result cjs-exports))))))
    (push (js-imports-path-to-real init-path) external-paths)
    (while (setq path (pop external-paths))
      (push path processed-paths)
      (when path
        (js-imports-with-buffer-or-file-content path
            (goto-char (point-min))
          (while
              (js-imports-re-search-forward
               js-imports-esm-export-keyword--re nil t 1)
            (unless (or (js-imports-inside-comment-p)
                        (js-imports-inside-string-p (point))
                        (not (looking-at "[\s\t\n]\\|[/][*/]"))
                        (save-excursion
                          (skip-chars-backward "export")
                          (unless (<= (point) (point-min))
                            (backward-char 1)
                            (not (looking-at "[\s\t\n;/*]")))))
              (js-imports-skip-whitespace-forward)
              (when-let ((result (js-imports-make-esm-export-at-point
                                  buffer-file-name)))
                (funcall map-result result))))
          (unless esm-exports
            (let ((export-depth)
                  (cjs-locals))
              (while (js-imports-re-search-forward
                      js-imports-cjs-export-keyword--re (point-max) t 1)
                (let ((depth (nth 0 (syntax-ppss (point)))))
                  (when (or (not export-depth)
                            (> export-depth depth))
                    (setq export-depth depth)
                    (setq cjs-locals nil))
                  (js-imports-skip-whitespace-forward)
                  (when-let ((result (js-imports-extract-cjs-exports
                                      buffer-file-name)))
                    (cond ((listp result)
                           (setq result (seq-remove 'null result))
                           (setq cjs-locals (append result cjs-locals)))
                          ((= 16 (js-imports-get-prop result :type))
                           (when-let ((external-path (js-imports-path-to-real
                                                      (js-imports-get-prop
                                                       result
                                                       :display-path))))
                             (unless (or (member external-path
                                                 processed-paths)
                                         (member external-path
                                                 external-paths))
                               (push external-path external-paths))))
                          ((not (null result))
                           (push result cjs-locals))))))
              (when cjs-locals
                (setq cjs-exports (seq-uniq
                                   (append cjs-exports cjs-locals)))))))))
    (mapcar (lambda (it) (js-imports-propertize it :export t))
            (reverse (seq-remove 'null (append esm-exports cjs-exports))))))

(defun js-imports-make-esm-export-at-point (&optional path)
  "Return exports in PATH defined with ES Module syntax."
  (cond ((looking-at-p "\\*")
         (let ((start (point))
               (as-name)
               (full-name)
               (end))
           (forward-char 1)
           (js-imports-skip-whitespace-forward)
           (pcase (js-imports-which-word)
             ("as" (progn (re-search-forward "as" nil t 1)
                          (js-imports-skip-whitespace-forward)
                          (setq as-name (js-imports-get-word-if-valid))
                          (skip-chars-forward as-name)
                          (setq end (point))
                          (setq full-name (concat "* as" as-name))
                          (js-imports-make-item full-name
                                                :type 4
                                                :as-name as-name
                                                :real-name "*"
                                                :real-path path
                                                :end end
                                                :pos start)))
             ("from" (when-let ((from (js-imports-get-path-at-point)))
                       (js-imports-make-item "*"
                                             :type 16
                                             :as-name "*"
                                             :real-name "*"
                                             :display-path from
                                             :real-path path
                                             :pos start))))))
        ((looking-at-p "{")
         (let ((symbols (js-imports-extract-esm-braced-symbols
                         js-imports-name-as--re))
               (map-func
                (lambda (it) (let ((type
                                    (if (equal "default"
                                               (js-imports-get-prop it
                                                                    :as-name))
                                        1 4))
                                   (pos (js-imports-get-prop it :start)))
                               (js-imports-propertize it
                                                      :type type
                                                      :real-path path
                                                      :pos pos))))
               (from-path (progn
                            (forward-list)
                            (js-imports-skip-whitespace-forward)
                            (when (js-imports-looking-at "from")
                              (skip-chars-forward "from")
                              (js-imports-skip-whitespace-forward)
                              (forward-char 1)
                              (js-imports-get-path-at-point)))))
           (setq symbols (if from-path
                             (mapcar (lambda (it)
                                       (js-imports-propertize (funcall
                                                               map-func it)
                                                              :display-path
                                                              from-path))
                                     symbols)
                           (mapcar map-func symbols)))
           symbols))
        ((looking-at js-imports-regexp-name-set)
         (let* ((stack (js-imports-skip-reserved-words "\s\t\\*"))
                (default (car (assoc "default" stack)))
                (real-name (or (car (seq-find (lambda (it)
                                                (let ((name (car it)))
                                                  (js-imports-valid-identifier-p
                                                   name)))
                                              stack))
                               default))
                (var-type (car
                           (seq-find (lambda (it)
                                       (member
                                        (car it)
                                        js-imports-delcaration-keywords))
                                     stack)))
                (as-name (or real-name default)))
           (js-imports-make-item
            (or as-name real-name)
            :type (if default 1 4)
            :real-name (or real-name default as-name)
            :real-path path
            :as-name as-name
            :var-type var-type
            :pos (point))))))

(defun js-imports-extract-cjs-exports (path)
  (cond ((looking-at-p "=\\([\s\t\n]+?\\)require[ \t('\"]")
         (js-imports-re-search-forward "require" nil t 1)
         (js-imports-skip-whitespace-forward)
         (when (looking-at "([\"']")
           (re-search-forward "([\"']"))
         (when-let ((from (js-imports-get-path-at-point)))
           (js-imports-make-item "*"
                                 :type 16
                                 :as-name "*"
                                 :real-name "*"
                                 :display-path from
                                 :real-path path
                                 :pos (point))))
        ((looking-at-p "=\\([\s\t]+?\\){")
         (js-imports-re-search-forward "=" nil t 1)
         (js-imports-skip-whitespace-forward)
         (when-let* ((items (js-imports-parse-object-keys)))
           (when (looking-at-p "{")
             (forward-list))
           (mapcar (lambda (cell)
                     (let ((name (car cell)))
                       (js-imports-make-item
                        name
                        :pos (cdr cell)
                        :as-name name
                        :type 4
                        :real-path path
                        :real-name name)))
                   items)))
        ((looking-at-p "=[^=]")
         (forward-char 1)
         (js-imports-skip-whitespace-forward)
         (when-let ((real-name (js-imports-get-word-if-valid)))
           (js-imports-make-item
            real-name
            :type 1
            :real-name real-name
            :as-name real-name
            :real-path path
            :pos (point))))
        ((looking-at-p "[.]")
         (forward-char 1)
         (when-let ((as-name (js-imports-which-word)))
           (js-imports-make-item
            as-name
            :type (if (string= as-name "default")  1 4)
            :as-name as-name
            :real-name (progn
                         (js-imports-re-search-forward "=" nil t 1)
                         (js-imports-skip-whitespace-forward)
                         (or (js-imports-get-word-if-valid)
                             as-name))
            :real-path path
            :pos (point))))))

(defun js-imports-parse-object-keys ()
  "Return object keys at point."
  (when-let ((start (when (looking-at-p "{")
                      (1+ (point))))
             (end (save-excursion (forward-list) (1- (point))))
             (re (concat js-imports-regexp-name-set "[\s\t\n]*[:(,]")))
    (let (children)
      (save-excursion
        (save-restriction
          (narrow-to-region start end)
          (js-imports-remove-comments)
          (while (js-imports-re-search-forward re nil t 1)
            (let (prop delimiter)
              (setq delimiter (char-before))
              (save-excursion
                (backward-char)
                (skip-chars-backward "\s\t\n")
                (setq prop (js-imports-which-word))
                (when prop
                  (skip-chars-backward prop)
                  (push (cons prop (point)) children)))
              (cond ((char-equal delimiter ?:)
                     (skip-chars-forward "\s\t\n")
                     (when (looking-at-p js-imports-regexp-name-set)
                       (skip-chars-forward js-imports-regexp-name)
                       (skip-chars-forward "\s\t\n."))
                     (when (looking-at-p "=>")
                       (forward-char 2)
                       (skip-chars-forward "\s\t\n"))
                     (if (looking-at-p "[({[]")
                         (progn
                           (while (looking-at-p "[({[]")
                             (forward-list)
                             (skip-chars-forward "\s\t\n")
                             (when (looking-at-p "=>")
                               (forward-char 2))
                             (skip-chars-forward "\s\t\n.")
                             (skip-chars-forward js-imports-regexp-name)))
                       (re-search-forward "," nil t 1)))
                    ((char-equal delimiter ?\()
                     (backward-char)
                     (forward-list)
                     (skip-chars-forward "\s\t\n")
                     (forward-list)
                     (forward-char))
                    ((char-equal delimiter ?,)
                     (progn
                       (save-excursion
                         (skip-chars-forward "\s\t\n")
                         (when-let ((word (js-imports-which-word))
                                    (pos (point)))
                           (skip-chars-forward word)
                           (skip-chars-forward "\s\t\n")
                           (push (cons word pos) children))))))))))
      (when children
        (seq-uniq (cl-remove 'null children))))))

(defun js-imports-parse-destructive ()
  "Return object values."
  (when-let ((start (when (looking-at-p "{") (point)))
             (end (save-excursion (forward-list) (point))))
    (save-excursion
      (save-restriction
        (let (parent children)
          (goto-char end)
          (when (looking-at-p "[\s\t\n]*=[\s\t\n]*")
            (save-excursion
              (re-search-forward "[\s\t\n]*=[\s\t\n]*" nil t 1)
              (setq parent (js-imports-which-word))))
          (narrow-to-region (1+ start) (1- end))
          (js-imports-remove-comments)
          (skip-chars-backward "},\s\t\n")
          (push (js-imports-maybe-make-child-at-point parent) children)
          (while (re-search-backward "[,}]" nil t 1)
            (when (looking-at "}")
              (forward-char 1)
              (backward-list 1))
            (skip-chars-backward (js-imports-which-word))
            (push (js-imports-maybe-make-child-at-point parent) children))
          (seq-remove 'null children))))))

(defun js-imports-skip-reserved-words (&optional separators)
  (unless separators (setq separators "\s\t\\*"))
  (let* ((stack)
         (prev)
         (word))
    (while (and
            (not (equal prev (point)))
            (js-imports-reserved-word-p (setq word (js-imports-which-word))))
      (setq prev (point))
      (skip-chars-forward word)
      (js-imports-skip-whitespace-forward)
      (skip-chars-forward separators)
      (push (cons word prev) stack))
    (when-let ((id (js-imports-which-word)))
      (push (cons id (point)) stack))
    (seq-remove 'null stack)))

(defun js-imports-kill-thing-at-point (&optional $thing)
  "Kill the `thing-at-point' for the specified kind of THING."
  (let* ((thing (or $thing 'sexp))
         (bounds (bounds-of-thing-at-point thing)))
    (if bounds
        (kill-region (car bounds) (cdr bounds))
      (error "No %s at point" thing))))

(defun js-imports-import-backward-exist-p (path)
  (re-search-backward (concat "from +['\"]" path "['\"]") nil t))

(defun js-imports-join-names (symbols)
  (when (and (listp symbols) (<= 1 (length symbols)))
    (string-join symbols ", ")))

(defun js-imports-join-imports-names (default-name names)
  (let (parts)
    (when (stringp names) (push (concat "{ " names" }") parts))
    (when (stringp default-name) (push default-name parts))
    (js-imports-join ", " (seq-remove 'null parts))))

(defun js-imports-goto-last-import ()
  (goto-char (point-min))
  (while (js-imports-re-search-forward js-imports-regexp-import-keyword nil t)
    (re-search-forward "['\"]" nil t 2)
    (forward-line 1))
  (point))

(defun js-imports-get-es-imports-bounds ()
  "Return a cons with bounds of import stament of PATH."
  (save-excursion
    (goto-char (point-min))
    (let (alist)
      (while (js-imports-re-search-forward
              js-imports-regexp-import-keyword nil t)
        (let ((beg (- (point) (length "import")))
              (end))
          (js-imports-skip-whitespace-forward)
          (unless (looking-at-p "[\"']")
            (js-imports-re-search-forward js-imports-from-keyword--re nil t 1)
            (js-imports-skip-whitespace-forward))
          (when (looking-at-p "[\"']")
            (forward-sexp 1)
            (setq end (point))
            (js-imports-skip-whitespace-forward)
            (when (looking-at ";")
              (setq end (1+ (point))))
            (push (cons beg end)
                  alist))))
      (reverse alist))))

(defun js-imports-inside-import-p (&optional position)
  "Return import bounds if POSITION inside import statement."
  (let ((pos (or position (point)))
        (imports (js-imports-get-es-imports-bounds))
        (result))
    (setq result (seq-find (lambda (it) (and (>= pos (car it))
                                             (<= pos (cdr it))))
                           imports))
    result))

(defun js-imports-extract-import-path-bounds (&optional import-bounds)
  "Return path of import statement specified in IMPORT-BOUNDS."
  (when-let ((end (cdr import-bounds)))
    (save-excursion
      (goto-char end)
      (skip-chars-backward ";\s\t\n")
      (js-imports-skip-whitespace-backward)
      (when (looking-back "[\"']" 1)
        (let ((p2 (1- (point)))
              (p1))
          (backward-sexp 1)
          (setq p1 (1+ (point)))
          (cons p1 p2))))))

(defun js-imports-get-import-positions (path)
  "Return a cons with bounds of import stament of PATH."
  (save-excursion
    (let ((pos1 (point-min))
          (pos2 (js-imports-goto-last-import)))
      (when (js-imports-import-backward-exist-p path)
        (re-search-forward "['\"]+;?" nil t 2)
        (setq pos2 (point))
        (re-search-backward js-imports-regexp-import-keyword nil t)
        (setq pos1 (point)))
      (cons pos1 pos2))))

(defun js-imports-make-item (candidate &rest plist)
  (apply 'js-imports-propertize candidate plist))

(defun js-imports-propertize (item &rest properties)
  "Stringify and `propertize' ITEM with PROPERTIES."
  (cl-loop for (k v) on properties by 'cddr
           if v append (list k v) into props
           finally return
           (apply 'propertize
                  (js-imports-stringify item)
                  props)))

(defun js-imports-get-prop (str property)
  "Return the value of zero position's PROPERTY in STR."
  (if (stringp str)
      (get-text-property 0 property str)))

(defun js-imports-strip-text-props (item)
  "If ITEM is string, return it without text properties.
   If ITEM is symbol, return it is `symbol-name.'
   Otherwise return nil."
  (cond ((stringp item)
         (set-text-properties 0 (length item) nil item)
         item)
        ((and item (symbolp item))
         (symbol-name item))
        (nil item)))

(defun js-imports-stringify (x)
  "Convert X to string."
  (cl-typecase x
    (string x)
    (symbol (symbol-name x))
    (integer (number-to-string x))
    (float (number-to-string x))
    (t (format "%s" x))))

(defun js-imports-skip-whitespace-forward ()
<<<<<<< HEAD
  (skip-chars-forward "\s\t\n")
  (when (and (looking-at "\\(//\\)\\|\\(/[*]\\)")
             (js-imports-re-search-forward "." nil t 1))
    (unless (>= (point-min) (point))
      (backward-char 1))
    (skip-chars-forward "\s\t\n")))

(defun js-imports-skip-whitespace-backward ()
  (skip-chars-backward "\s\t\n")
  (when (and (looking-back "\\(//\\)\\|\\(/[*]\\)" 1)
             (js-imports-re-search-backward "." nil t 1))
    (unless (>= (point-min) (point))
      (forward-char 1))
    (skip-chars-backward "\s\t\n")))
=======
  "Move point forward accross whitespace and comments.

Returns the distance traveled, either zero or positive."
  (let ((curr)
        (total (skip-chars-forward "\s\t\n"))
        (max (1- (point-max))))
    (while (and (> max (point))
                (setq curr (member (buffer-substring-no-properties
                                    (point)
                                    (+ 2 (point))) '("/*" "//"))))
      (cond ((string= "//" (car curr))
             (forward-line 1)
             (setq total (+ total (skip-chars-forward "\s\t\n"))))
            ((string= "/*" (car curr))
             (js-imports-re-search-forward "\\([*]/\\)" nil t 1)
             (setq total (+ total (skip-chars-forward "\s\t\n"))))))
    total))

(defun js-imports-skip-whitespace-backward ()
  "Move point backward accross whitespace and comments.

Returns the distance traveled, either zero or positive."
  (let ((total (skip-chars-backward "\s\t\n"))
        (min (1+ (point-min))))
    (while (and (> (point) min)
                (or (js-imports-inside-comment-p)
                    (looking-back "*/" 0)))
      (js-imports-re-search-backward "\\(//\\)\\|\\(/[*]\\)" nil t 1)
      (setq total (+ total (skip-chars-backward "\s\t\n"))))
    total))
>>>>>>> 8e36a770

(defun js-imports-get-word-if-valid ()
  "Return word at point if it is valid and not reservered, otherwise nil."
  (when-let ((word (js-imports-which-word)))
    (when (js-imports-valid-identifier-p word)
      word)))

(defun js-imports-looking-at (str)
  (when-let ((word (js-imports-which-word)))
    (string= word str)))

(defun js-imports-get-rebounds-at-point (&optional re)
  (unless re (setq re "\\*_$A-Za-z0-9"))
  (save-excursion
    (let* ((a (save-excursion
                (skip-chars-backward re)
                (point)))
           (b (save-excursion
                (skip-chars-forward re)
                (point))))
      (if (string-blank-p
           (buffer-substring-no-properties a b))
          nil
        (cons a b)))))

(defun js-imports-which-word (&optional re)
  "Find closest to point whole word."
  (when-let ((bounds (js-imports-get-rebounds-at-point re)))
    (buffer-substring-no-properties (car bounds)
                                    (cdr bounds))))

(defun js-imports-get-path-at-point ()
  (save-excursion
    (when-let* ((word (js-imports-which-word))
                (meta-word (or (string= "import" word)
                               (string= "export" word)
                               (string= "from" word))))
      (if (string= word "from")
          (search-forward-regexp "['\"]" nil t 1)
        (search-forward-regexp "[\s\t\n]+from[\s\t\n]+['\"]" nil t 1)))
    (when (js-imports-inside-string-p)
      (if (use-region-p)
          (buffer-substring-no-properties (region-beginning) (region-end))
        (let (p0 p1 p2 stops)
          (setq stops "^ \t\n\"`'‘’“”|[]{}·")
          (setq p0 (point))
          (skip-chars-backward stops)
          (setq p1 (point))
          (goto-char p0)
          (skip-chars-forward stops)
          (setq p2 (point))
          (goto-char p0)
          (buffer-substring-no-properties p1 p2))))))

(defun js-imports-string-match-p (regexp str &optional start)
  "Return t if STR matches REGEXP, otherwise return nil."
  (when (and (not (null str)) (stringp str))
    (not (null (string-match-p regexp str start)))))

(defun js-imports-join (separator strings)
  "Join strings in STRINGS with SEPARATOR."
  (mapconcat 'identity strings separator))

(defun js-imports-string-contains-p (needle str &optional ignore-case)
  "Return t if STR contains NEEDLE, otherwise return nil.
If IGNORE-CASE is non-nil, the comparison will ignore case differences."
  (let ((case-fold-search ignore-case))
    (not (null (string-match-p (regexp-quote needle) str)))))

(defun js-imports-count-matches (regexp str &optional start end)
  "Count occurrences of REGEXP in STR."
  (save-match-data
    (with-temp-buffer
      (insert str)
      (goto-char (point-min))
      (count-matches regexp (or start 1) (or end (point-max))))))

(defun js-imports-inside-string-p (&optional pos)
  "Returns non-nil if inside string, else nil.
Result depends on syntax table's string quote character."
  (with-syntax-table js-imports-mode-syntax-table
    (nth 3 (syntax-ppss (or pos (point))))))

(defun js-imports-skip-string ()
  (with-syntax-table js-imports-mode-syntax-table
    (while (js-imports-inside-string-p)
      (forward-char))))

(defun js-imports-inside-comment-p ()
  "Return value of comment character in syntax table's or nil otherwise."
  (with-syntax-table js-imports-mode-syntax-table
    (let ((comment-start "//")
          (comment-start-skip "\\(//+\\|/\\*+\\)\\s *")
          (comment-use-syntax t)
          (result (nth 4 (syntax-ppss))))
      result)))

(defun js-imports-invalid-name-p (str)
  "Return t when STR mathces any characters which are not allowed in js."
  (js-imports-string-match-p (concat "[" "^" js-imports-regexp-name "]") str))

(defun js-imports-valid-identifier-p (str)
  "Return t if STR is a valid variable name, otherwise nil."
  (not (or
        (null str)
        (js-imports-invalid-name-p str)
        (js-imports-reserved-word-p str))))

(defun js-imports-generate-name-from-path (path)
  "Generate name for default or module import from PATH."
  (let* ((split-path (lambda (str) (split-string str "[ \f\t\n\r\v/.-]")))
         (map-capitalize (lambda (p) (mapcar 'capitalize p)))
         (take-two (lambda (parts) (seq-take parts 2))))
    (js-imports-compose-from path
                             'string-join
                             take-two
                             'reverse
                             map-capitalize
                             'seq-uniq
                             split-path
                             'js-imports-maybe-remove-path-index
                             'js-imports-remove-ext)))

(defun js-imports-compose-from (arg &rest funcs)
  "Performs right-to-left unary function composition."
  (seq-reduce (lambda (xs fn)
                (funcall fn xs))
              (reverse funcs) arg))

(defun js-imports-maybe-make-child-at-point (&optional parent)
  (when-let ((valid-id (js-imports-get-word-if-valid)))
    (skip-chars-backward valid-id)
    (prog1 (js-imports-make-item valid-id
                                 :pos (point)
                                 :real-name
                                 (and (looking-back ":" 0)
                                      (save-excursion
                                        (backward-char 1)
                                        (js-imports-get-word-if-valid)))
                                 :parent parent
                                 :var-type (or parent "argument")
                                 :as-name valid-id)
      (skip-chars-backward "\s\t\n"))))

(cl-defun js-imports-highlight-word (&key pos limit buffer face secs jump)
  "Jumps to BEG and highlight word at point."
  (unless buffer (setq buffer (current-buffer)))
  (setq buffer (get-buffer-create buffer))
  (unless pos (setq pos (point)))
  (when (and jump (not (= pos (point))))
    (goto-char pos))
  (unless face (setq face 'js-imports-highlight-face))
  (with-current-buffer buffer
    (let* ((buffer-name (if (bufferp buffer) (intern (buffer-name buffer))
                          (intern buffer)))
           (end (+ pos (or limit (length (js-imports-which-word)))))
           (overlay (get buffer-name 'overlay)))
      (when overlay
        (delete-overlay overlay))
      (setq overlay (make-overlay pos end buffer))
      (put buffer-name 'overlay overlay)
      (overlay-put overlay 'face face)
      (unwind-protect
          (progn
            (when (and overlay (overlayp overlay))
              (move-overlay overlay pos end)))
        (run-with-timer (or 1 secs) nil (lambda (o) (when (and (not (null o))
                                                               (overlayp o))
                                                      (delete-overlay o)))
                        overlay)))))

(defun js-imports-extract-parent-arguments (&optional parens-positions)
  (save-excursion
    (with-syntax-table js-imports-mode-syntax-table
      (let ((open-parens (or parens-positions (nth 9 (syntax-ppss (point)))))
            (children))
        (dotimes (idx (length open-parens))
          (let ((paren-pos (nth idx open-parens))
                (parent)
                (items))
            (goto-char paren-pos)
            (skip-chars-backward "\s\t\n")
            (setq parent
                  (save-excursion
                    (js-imports-re-search-backward
                     js-imports-delcaration-keywords--re nil t 1)
                    (when (looking-at js-imports-delcaration-keywords--re)
                      (skip-chars-forward (js-imports-which-word))
                      (skip-chars-forward "\s\t\n*")
                      (setq parent (js-imports-get-word-if-valid)))))
            (when parent
              (when (looking-back "=>" 1)
                (backward-char 2)
                (skip-chars-backward "\s\t\n")
                (when-let ((child
                            (js-imports-maybe-make-child-at-point parent)))
                  (push child items)))
              (when-let ((end-pos (when (save-excursion
                                          (backward-char 1) (looking-at ")"))
                                    (point)))
                         (start (progn (backward-list 1) (point))))
                (forward-char)
                (skip-chars-forward "\s\t\n")
                (cond ((looking-at "{")
                       (setq items (append
                                    items
                                    (js-imports-parse-destructive))))
                      ((looking-at js-imports-regexp-name-set)
                       (goto-char (1- end-pos))
                       (skip-chars-backward ",\s\t\n")
                       (while (and (or (looking-at ",")
                                       (looking-at ")"))
                                   (not (looking-at "(")))
                         (if (looking-at ",")
                             (skip-chars-backward "\s\t\n,")
                           (skip-chars-backward "\s\t\n"))
                         (let ((child
                                (js-imports-maybe-make-child-at-point
                                 parent)))
                           (push child items)
                           (skip-chars-backward child)
                           (skip-chars-backward "\s\t\n"))
                         (unless
                             (js-imports-re-search-backward
                              "," start t 1)
                           (goto-char start))))))
              (setq children (append children items)))))
        children))))

(defun js-imports-next-declaration-or-scope (&optional pos)
  (unless pos (setq pos (point)))
  (let (declaration-start
        scope-start
        scope-end
        winner
        init-depth
        declaration-depth)
    (save-excursion
      (unless (> pos (point-max))
        (goto-char pos))
      (with-syntax-table js-imports-mode-syntax-table
        (setq init-depth (nth 0 (syntax-ppss (point))))
        (when-let ((found
                    (js-imports-re-search-forward
                     js-imports-open-paren-re nil t 1)))
          (backward-char 1)
          (while (> (nth 0 (syntax-ppss (point))) init-depth)
            (backward-char 1))
          (setq scope-start (point))
          (forward-list)
          (setq scope-end
                (if (looking-at ";")
                    (1+ (point))
                  (point)))
          (progn (goto-char scope-start)
                 (js-imports-skip-whitespace-backward)
                 (and (char-equal (char-before (point)) ?>)
                      (char-equal (char-before (1- (point))) ?=)
                      (js-imports-re-search-backward
                       js-imports-expression-keywords--re nil t 1))
                 (forward-word)
                 (js-imports-skip-whitespace-forward)
                 (when (js-imports-valid-identifier-p (js-imports-which-word))
                   (setq scope-start (point)))))))
    (save-excursion
      (goto-char pos)
      (with-syntax-table js-imports-mode-syntax-table
        (save-excursion
          (when (looking-at js-imports-delcaration-keywords--re)
            (skip-chars-forward js-imports-regexp-name))
          (when (js-imports-re-search-forward
                 js-imports-delcaration-keywords--re nil t 1)
            (if (js-imports-inside-string-p)
                (js-imports-skip-string)
              (progn (setq declaration-depth (nth 0 (syntax-ppss)))
                     (skip-chars-backward js-imports-regexp-name)
                     (setq declaration-start (point))))))))
    (if declaration-start
        (setq winner (if (and scope-start scope-end
                              (or (and (< scope-start declaration-start)
                                       (> scope-end declaration-start))
                                  (> declaration-depth init-depth)))
                         scope-end
                       declaration-start))
      (setq winner scope-end))
    (when winner (goto-char winner))))

(defun js-imports-previous-declaration-or-skope (&optional pos)
  (unless pos (setq pos (point)))
  (let (declaration-start scope-start scope-end winner)
    (with-syntax-table js-imports-mode-syntax-table
      (goto-char pos)
      (when (js-imports-re-search-backward js-imports-closed-paren-re nil t 1)
        (setq scope-end (1+ (point)))
        (when (nth 1 (syntax-ppss (point)))
          (goto-char (nth 1 (syntax-ppss (point))))
          (setq scope-start (point))
          (skip-chars-backward "\s\t\n,"))))
    (with-syntax-table js-imports-mode-syntax-table
      (goto-char pos)
      (when (and (js-imports-re-search-backward
                  js-imports-delcaration-keywords--re nil t 1)
                 (not (js-imports-inside-string-p)))
        (unless (js-imports-inside-string-p)
          (setq declaration-start (point)))))
    (goto-char pos)
    (if (and declaration-start scope-end scope-start)
        (setq winner (if (> scope-end declaration-start)
                         scope-start
                       declaration-start))
      (setq winner (or scope-start declaration-start)))
    (when winner (goto-char winner))))

(defun js-imports-previous-declaration (&optional pos)
  (let ((init-pos (or pos (point)))
        (curr-pos))
    (goto-char init-pos)
    (while (and (not curr-pos)
                (js-imports-previous-declaration-or-skope))
      (when (js-imports-declaration-at-point)
        (setq curr-pos (point))))
    (when (null curr-pos)
      (goto-char init-pos))
    (unless (equal curr-pos init-pos)
      curr-pos)))

(defun js-imports-looking-at-function-expression ()
  (and (js-imports-looking-at "function")
       (< (point-min) (point))
       (save-excursion
         (js-imports-skip-whitespace-backward)
         (let ((c (char-before (point))))
           (or (char-equal c ?=)
               (char-equal c ?|)
               (char-equal c ??)
               (char-equal c ?:))))))

(defun js-imports-declaration-at-point ()
  (when (and (looking-at js-imports-delcaration-keywords--re)
             (not (js-imports-looking-at-function-expression)))
    (let ((var-type (js-imports-which-word)))
      (save-excursion
        (js-imports-re-search-forward var-type nil t 1)
        (when (looking-at "\\*")
          (forward-char 1))
        (js-imports-skip-whitespace-forward)
        (when (looking-at "\\*")
          (forward-char 1)
          (js-imports-skip-whitespace-forward))
        (if-let* ((word (js-imports-get-word-if-valid)))
            (js-imports-make-item word
                                  :pos (point)
                                  :var-type var-type
                                  :real-name word
                                  :as-name word)
          (cond
           ((looking-at "{")
            (let (parent children display-path)
              (when (looking-at-p "{")
                (save-excursion
                  (forward-list)
                  (js-imports-skip-whitespace-forward)
                  (when (looking-at-p "=[^=]")
                    (forward-char 1)
                    (js-imports-skip-whitespace-forward)
                    (setq parent (js-imports-which-word))
                    (setq display-path
                          (and (string= parent "require")
                               (js-imports-re-search-forward
                                "([\s\t]*" nil t 1)
                               (looking-at "['\"]")
                               (buffer-substring-no-properties
                                (1+ (point))
                                (progn
                                  (forward-sexp 1)
                                  (1- (point))))))))
                (setq children (js-imports-parse-destructive))
                (when display-path
                  (setq children (mapcar
                                  (lambda (it)
                                    (js-imports-propertize
                                     it
                                     :var-type nil
                                     :parent parent
                                     :import t
                                     :display-path display-path
                                     :type 4))
                                  children))))
              children))))))))

(defun js-imports-extract-definitions (&optional path position)
  "Extract visible on POSITION declarations in PATH.
By default PATH is taken from a variable `buffer-file-name'.
Default value for POSITION also current point position."
  (unless path (setq path buffer-file-name))
  (unless position (setq position (if (equal path buffer-file-name)
                                      (point)
                                    (point-max))))
  (let (ids depth depth-position)
    (js-imports-with-buffer-or-file-content path
        (goto-char position)
      (setq ids (ignore-errors (js-imports-extract-parent-arguments)))
      (skip-chars-forward js-imports-regexp-name)
      (while (js-imports-previous-declaration)
        (unless depth
          (setq depth-position (point))
          (setq depth (nth 0 (syntax-ppss depth-position))))
        (when-let ((decl (js-imports-declaration-at-point)))
          (if (listp decl)
              (setq ids (append ids decl))
            (push decl ids))))
      (unless (or (null depth) (null depth-position))
        (save-excursion
          (goto-char depth-position)
          (while (ignore-errors (js-imports-next-declaration-or-scope))
            (when-let ((decl (js-imports-declaration-at-point)))
              (if (listp decl)
                  (setq ids (append ids decl))
                (push decl ids)))))))
    (mapcar (lambda (it) (js-imports-propertize it :real-path path))
            ids)))

(defun js-imports-find-definition (item)
  (let ((stack)
        (current-item item))
    (while (and current-item
                (not (js-imports-get-prop current-item :var-type)))
      (let ((item-path (js-imports-get-prop current-item :real-path)))
        (push current-item stack)
        (setq current-item
              (cond ((js-imports-get-prop current-item :import)
                     (when-let* ((from-path (js-imports-get-prop current-item
                                                                 :display-path))
                                 (dir (js-imports-dirname item-path))
                                 (path (js-imports-path-to-real from-path dir))
                                 (exports (js-imports-extract-all-exports path))
                                 (item-type (js-imports-get-prop
                                             current-item :type))
                                 (export-name (js-imports-get-prop
                                               current-item :real-name)))
                       (pcase item-type
                         (1 (js-imports-find-by-prop :type item-type exports))
                         (4 (js-imports-find-by-prop :as-name export-name
                                                     exports)))))
                    ((and (js-imports-get-prop current-item :display-path)
                          (js-imports-get-prop current-item :export))
                     (when-let* ((from-path (js-imports-get-prop current-item
                                                                 :display-path))
                                 (dir (js-imports-dirname item-path))
                                 (path (js-imports-path-to-real from-path dir))
                                 (exports (js-imports-extract-all-exports path))
                                 (export-name (js-imports-get-prop
                                               current-item :real-name))
                                 (item-type (if (equal export-name "default") 1
                                              (js-imports-get-prop
                                               current-item :type))))
                       (pcase item-type
                         (1 (js-imports-find-by-prop :type item-type exports))
                         (4 (js-imports-find-by-prop :as-name export-name
                                                     exports)))))
                    ((js-imports-get-prop current-item :export)
                     (let* ((path (js-imports-get-prop current-item :real-path))
                            (pos (js-imports-get-prop current-item :pos))
                            (definitions (js-imports-extract-definitions
                                          path pos))
                            (real-name (js-imports-get-prop
                                        current-item :real-name)))
                       (or (js-imports-find-by-prop
                            :real-name real-name definitions)
                           (js-imports-find-by-prop
                            :as-name real-name
                            (js-imports-extract-es-imports path))))))))
      current-item)
    (setq current-item (or current-item (pop stack)))
    (if (and current-item stack)
        (js-imports-propertize current-item :stack stack)
      current-item)))

(defun js-imports-jump-to-item-in-buffer (item &optional buffer)
  "Jumps to ITEM in buffer. ITEM must be propertized with a keyword `pos'."
  (when-let ((pos (js-imports-get-prop item :pos)))
    (js-imports-highlight-word :pos pos :buffer buffer :jump t)
    item))

(defun js-imports-jump-to-item-other-window (item)
  "Jumps to ITEM in buffer. ITEM must be propertized with prop :pos."
  (unless (js-imports-get-prop item :pos)
    (setq item (js-imports-display-to-real-exports item)))
  (when-let ((pos (js-imports-get-prop item :pos))
             (item-path (or (js-imports-get-prop item :real-path)
                            (js-imports-path-to-real (js-imports-get-prop
                                                      item
                                                      :display-path)))))
    (unless (and buffer-file-name (string= item-path buffer-file-name))
      (find-file-other-window item-path))
    (js-imports-jump-to-item-in-buffer item)
    item))

(defun js-imports-transform-symbol (c &optional margin)
  (let* ((display-path (js-imports-get-prop c :display-path))
         (export (and (js-imports-get-prop c :export)
                      (if display-path
                          "Reexport"
                        "Export")))
         (import (and (js-imports-get-prop c :import)
                      "Import"))
         (var (js-imports-get-prop c :var-type))
         (default (and (equal
                        (js-imports-get-prop c :type)
                        1)
                       "Default"))
         (parts (string-trim
                 (mapconcat
                  (lambda (it) (propertize (capitalize
                                            (string-trim it))
                                           'face
                                           'font-lock-function-name-face))
                  (seq-remove 'null (list
                                     export
                                     import
                                     default
                                     var))
                  "\s")))
         ;; (indents (make-string (or margin 1) ?\s))
         (name (replace-regexp-in-string " default$" ""
                                         (or (js-imports-get-prop c :as-name)
                                             c)))
         (path-part (cond ((and import)
                           (concat "from\s" display-path))
                          (t "")))
         (result (string-join
                  (seq-remove 'null (list
                                     (and margin (make-string margin ?\s))
                                     (string-trim (or parts ""))
                                     name
                                     path-part))
                  "\s")))
    (apply 'propertize (append (list result)
                               (text-properties-at 0 c)))))

(defun js-imports-map-stack (cands)
  (seq-map-indexed
   'js-imports-transform-symbol
   (seq-remove 'null cands)))

(defun js-imports-find-export-definition (export-symbol)
  "Jumps to ITEM in buffer. ITEM must be propertized with prop :pos."
  (unless (js-imports-get-prop export-symbol :pos)
    (setq export-symbol (js-imports-display-to-real-exports export-symbol)))
  (when-let* ((definition (js-imports-find-definition export-symbol))
              (pos (js-imports-get-prop definition :pos))
              (item-path (or (js-imports-get-prop definition :real-path)
                             (js-imports-path-to-real (js-imports-get-prop
                                                       definition
                                                       :display-path)))))
    (find-file-other-window item-path)
    (js-imports-jump-to-item-in-buffer definition)
    definition))

(defun js-imports-jump-to-symbol-action (it)
  (when-let ((item (js-imports-find-definition it)))
    (let ((stack (js-imports-get-prop item :stack)))
      (when stack
        (push item stack)
        (setq stack (js-imports-compose-from stack
                                             'js-imports-map-stack
                                             'reverse))
        (setq item
              (completing-read "Jump:\s" stack nil t))))
    (when-let ((pos (and item (js-imports-get-prop
                               item :pos))))
      (find-file
       (js-imports-get-prop item :real-path))
      (goto-char pos)
      (js-imports-highlight-word))))

(defun js-imports-imported-candidates-in-buffer (&optional buffer)
  "Returns imported symbols in BUFFER which are cached and stored
in a buffer local variable `js-imports-cached-imports-in-buffer'.
   Cache are invalidated when `buffer-modified-tick' is changed."
  (with-current-buffer (or buffer js-imports-current-buffer)
    (let ((tick (buffer-modified-tick)))
      (if (eq js-imports-buffer-tick tick)
          js-imports-cached-imports-in-buffer
        (progn
          (setq js-imports-buffer-tick tick)
          (setq js-imports-cached-imports-in-buffer
                (seq-remove 'js-imports-reserved-word-p
                            (js-imports-extract-es-imports buffer-file-name)))
          js-imports-cached-imports-in-buffer)))))

(defun js-imports-exported-candidates-transformer (candidates)
  "Remove duplicates and imported members from CANDIDATES plist."
  (with-current-buffer js-imports-current-buffer
    (let (imports exports)
      (setq imports
            (js-imports-filter-with-prop
             :display-path
             js-imports-current-export-path
             (js-imports-imported-candidates-in-buffer
              js-imports-current-buffer)))
      (setq exports (if imports (js-imports-filter-exports candidates imports)
                      candidates))
      (setq exports (cl-remove-duplicates exports))
      (setq exports (mapcar (lambda (c) (js-imports-propertize
                                         c :display-path
                                         js-imports-current-export-path))
                            exports))
      exports)))

(defun js-imports-export-filtered-candidate-transformer (candidates
                                                         &optional
                                                         _source)
  (mapcar (lambda (c) (js-imports-get-prop c :as-name))
          candidates))

(defun js-imports-filter-with-prop (property value items)
  "Return filtered ITEMS with members whose PROPERTY equals VALUE."
  (let ((comparator (cond ((numberp value) '=)
                          ((stringp value) 'string=)
                          (t 'equal))))
    (seq-filter (lambda (str) (funcall comparator
                                  (js-imports-get-prop str property)
                                  value))
                items)))

(defun js-imports-find-by-prop (property value list)
  "Find item in LIST whose PROPERTY equals VALUE."
  (seq-find (lambda (str) (equal (js-imports-get-prop str property) value))
            list))

(defun js-imports-preselect-symbol ()
  "Preselect function for symbols."
  (or (when-let ((pos (> (point-max) (point)))
                 (symbol (js-imports-which-word)))
        (unless (or (js-imports-invalid-name-p symbol)
                    (js-imports-reserved-word-p symbol))
          symbol))
      ""))

(defun js-imports-display-to-real-exports (str)
  "Find STR in the variable `js-imports-export-candidates-in-path'."
  (with-current-buffer js-imports-current-buffer
    (seq-find (lambda (elt) (string= str (js-imports-get-prop elt :as-name)))
              js-imports-export-candidates-in-path)))

(defun js-imports-display-to-real-imports (item)
  "Find ITEM in the variable `js-imports-cached-imports-in-buffer.'."
  (with-current-buffer js-imports-current-buffer
    (seq-find (lambda (elt) (equal elt item))
              js-imports-cached-imports-in-buffer item)))

(defun js-imports-filter-exports (exports imports)
  "Return EXPORTS plist with only those members that are not in IMPORTS plist."
  (let* ((find-in-imports (lambda (key value) (js-imports-find-by-prop key value
                                                                  imports)))
         (by-type (lambda (elt) (let ((type (js-imports-get-prop elt :type))
                                      (name (js-imports-get-prop elt :as-name)))
                                  (pcase type
                                    (1
                                     (funcall find-in-imports :type type))
                                    (4
                                     (funcall find-in-imports :as-name name))
                                    (16 (< 0 (length imports))))))))
    (seq-remove by-type exports)))

(defun js-imports-re-search-forward-inner (regexp &optional bound count)
  "Helper function for `js-imports-re-search-forward'."
  (let ((parse)
        str-terminator)
    (while (> count 0)
      (with-syntax-table js-imports-mode-syntax-table
        (re-search-forward regexp bound)
        (setq parse (syntax-ppss))
        (cond ((setq str-terminator (nth 3 parse))
               (when (eq str-terminator t)
                 (setq str-terminator ?/))
               (re-search-forward
                (concat "\\([^\\]\\|^\\)" (string str-terminator))
                (point-at-eol) t))
              ((nth 7 parse)
               (forward-line))
              ((or (nth 4 parse)
                   (and (eq (char-before) ?\/) (eq (char-after) ?\*)))
               (re-search-forward "\\*/"))
              (t
               (setq count (1- count)))))))
  (point))

(defun js-imports-re-search-forward (regexp &optional bound noerror count)
  "Search forward from point for REGEXP ignoring comments and strings."
  (let ((case-fold-search nil))
    (unless count (setq count 1))
    (let ((init-point (point))
          (search-fun
           (cond ((< count 0) (setq count (- count))
                  #'js-imports-re-search-backward-inner)
                 ((> count 0) #'js-imports-re-search-forward-inner)
                 (t #'ignore))))
      (condition-case err
          (funcall search-fun regexp bound count)
        (search-failed
         (goto-char init-point)
         (unless noerror
           (signal (car err) (cdr err))))))))

(defun js-imports-re-search-backward-inner (regexp &optional bound count)
  "Helper for `js-imports-re-search-backward'."
  (let ((parse))
    (while (> count 0)
      (with-syntax-table js-imports-mode-syntax-table
        (re-search-backward regexp bound)
        (when (and (> (point) (point-min))
                   (save-excursion (backward-char) (looking-at "/[/*]")))
          (forward-char))
        (setq parse (syntax-ppss))
        (cond ((nth 8 parse)
               (goto-char (nth 8 parse)))
              ((or (nth 4 parse)
                   (and (eq (char-before) ?/) (eq (char-after) ?*)))
               (re-search-backward "/\\*"))
              (t
               (setq count (1- count)))))))
  (point))

(defun js-imports-re-search-backward (re &optional bound noerror count)
  "Search backward from point for RE ignoring strings and comments."
  (let ((case-fold-search nil))
    (js-imports-re-search-forward re bound noerror (if count (- count) -1))))

(defun js-imports-remove-comments (&optional buffer-start buffer-end)
  "Replaces comments in buffer beetween START and END with empty lines."
  (let ((comments (js-imports-get-comments-bounds buffer-start buffer-end))
        (cell))
    (save-excursion
      (while (setq cell (pop comments))
        (when-let* ((start (car cell))
                    (end (or (cdr cell)
                             (save-excursion (goto-char start)
                                             (end-of-line)
                                             (point)))))
          (let ((content (buffer-substring-no-properties start end))
                (lines))
            (setq lines (split-string content "\n"))
            (goto-char start)
            (delete-region start end)
            (insert (string-join (mapcar
                                  (lambda (it)
                                    (string-join
                                     (append
                                      (make-vector
                                       (1+ (length it)) "")
                                      nil)
                                     "\s"))
                                  lines) "\n"))))))))

(defun js-imports-get-comments-bounds (&optional start end)
  (unless start (setq start (point-min)))
  (unless end (setq end (point-max)))
  (save-excursion
    (save-restriction
      (with-syntax-table js-imports-mode-syntax-table
        (let (comments)
          (goto-char start)
          (while (re-search-forward "\\(/\\*\\)\\|\\(//\\)\\|[\"'`]" nil t 1)
            (if (save-excursion
                  (backward-char 1)
                  (looking-at "[\"'`]"))
                (js-imports-skip-string)
              (save-excursion
                (backward-char 1)
                (if (looking-at-p "\\*")
                    (progn
                      (let* ((p1 (1- (point)))
                             (p2 (re-search-forward "\\(\\*/\\)" nil t 1)))
                        (push (cons p1 p2) comments)))
                  (let* ((p1 (1- (point)))
                         (p2 (point-at-eol)))
                    (push (cons p1 p2) comments))))))
          comments)))))

(defun js-imports-rename-import (candidate)
  "Rename imported CANDIDATE in buffer."
  (save-excursion
    (save-restriction
      (pcase (js-imports-get-prop candidate :type)
        (1 (js-imports-rename-default-item candidate))
        (4 (js-imports-rename-as candidate))
        (16 (js-imports-rename-as candidate))))))

(defun js-imports-rename-default-item (item)
  "Renames default imported ITEM."
  (let (real-name new-name overlay end beg)
    (setq real-name (or (js-imports-get-prop item :real-name)
                        (js-imports-strip-text-props item)))
    (setq beg (js-imports-get-prop item :pos))
    (goto-char beg)
    (when (string= real-name (js-imports-which-word))
      (setq end (+ (point) (length (js-imports-which-word))))
      (unwind-protect
          (progn (setq overlay (make-overlay beg end))
                 (make-overlay beg end)
                 (overlay-put overlay 'face 'ag-match-face)
                 (setq new-name (read-string
                                 "Rename %s to" (concat "\s" real-name)))
                 (setq new-name (string-trim new-name))
                 (if (string-blank-p new-name)
                     (progn
                       (remove-overlays beg end)
                       (let ((case-fold-search nil)
                             (regexp (concat "\\_<" real-name "\\_>")))
                         (query-replace-regexp regexp new-name)))))
        (remove-overlays beg end)))))

(defun js-imports-rename-as (item)
  "Rename named imports and module imports."
  (let* ((pos (js-imports-get-prop item :pos))
         (full-name (js-imports-strip-text-props item))
         (parts (split-string full-name))
         (real-name (nth 0 parts))
         (as-word (nth 1 parts))
         (renamed-name (nth 2 parts))
         (prompt (if as-word
                     (format "Rename %s %s" real-name as-word)
                   (format "Rename %s as" real-name)))
         (input (concat "\s" renamed-name))
         (new-name (string-trim (read-string prompt input))))
    (when (and (not (string-blank-p new-name))
               pos
               (goto-char pos)
               (string= real-name (js-imports-which-word)))
      (skip-chars-forward real-name)
      (if as-word
          (progn
            (skip-chars-forward "\s\t\n")
            (skip-chars-forward "as")
            (skip-chars-forward "\s\t\n")
            (when (and renamed-name
                       (string= renamed-name (js-imports-which-word)))
              (query-replace-regexp (concat "\\_<" renamed-name "\\_>")
                                    new-name)))
        (progn
          (insert (format " as %s" new-name))
          (query-replace-regexp (concat "\\_<" real-name "\\_>") new-name))))))

(defun js-imports-items-from-string (&optional str)
  (let* ((parts (split-string str "{"))
         (default (unless (or
                           (null (nth 0 parts))
                           (string-blank-p (nth 0 parts)))
                    (nth 0 parts)))
         (default-type (unless (null default)
                         (if (string-match-p "\\*" default)
                             16 1)))
         (named (unless (or
                         (null (nth 1 parts))
                         (string-blank-p (nth 1 parts)))
                  (nth 1 parts)))
         (default-as-name (and (numberp default-type)
                               (car (cdr (split-string default))))))
    (when (and default-as-name
               (not (js-imports-valid-identifier-p default-as-name)))
      (setq default-as-name nil))
    (when (and default-as-name
               (= default-type 16))
      (setq default (format "* as %s" default-as-name)))
    (list default named)))

(defun js-imports-ivy-insert-or-view-export (item)
  "Add ITEM into existing or new import statement."
  (if-let* ((real (js-imports-display-to-real-exports item))
            (definition (js-imports-find-definition real))
            (exit (and (boundp 'ivy-exit)
                       (not ivy-exit))))
      (progn (view-file-other-window
              (js-imports-get-prop definition
                                   :real-path))
             (goto-char (js-imports-get-prop definition :pos))
             (js-imports-highlight-word))
    (js-imports-insert-import item)))

(defun js-imports-insert-import (candidate)
  "Insert CANDIDATE into existing or new import statement."
  (save-excursion
    (if-let* ((real (js-imports-display-to-real-exports candidate))
              (type (or (js-imports-get-prop real :type)))
              (display-path js-imports-last-export-path)
              (as-name (js-imports-get-prop real :as-name))
              (default-name (if (or (= type 4)
                                    (js-imports-valid-identifier-p as-name))
                                as-name
                              (js-imports-generate-name-from-path
                               display-path)))
              (prompt (pcase type
                        (1 (format "Import default as (default %s)\s"
                                   default-name))
                        (4 (format "Import (default %s)\s"
                                   as-name))
                        (16 (format "Import * as (default %s)\s"
                                    default-name))))
              (confirmed-name (read-string
                               prompt nil nil default-name))
              (full-name (pcase type
                           (1 confirmed-name)
                           (4 (if (string= default-name confirmed-name)
                                  default-name
                                (format "%s as %s" as-name confirmed-name)))
                           (16 (if (string= default-name confirmed-name)
                                   default-name
                                 (format "* as %s" confirmed-name))))))
        (pcase type
          (4 (js-imports-insert-exports nil full-name display-path))
          (_ (js-imports-insert-exports full-name nil display-path)))
      (let ((items (js-imports-items-from-string (format "%s" candidate))))
        (js-imports-insert-exports (pop items)
                                   (pop items)
                                   js-imports-last-export-path)))))

(defun js-imports-insert-exports (default-name named-list path)
  (let ((names (if (stringp named-list)
                   named-list
                 (js-imports-join-names named-list)))
        (imports (reverse (js-imports-find-imported-files))))
    (save-excursion
      (js-imports-goto-last-import)
      (if (member path imports)
          (js-imports-add-to-current-imports path default-name names)
        (let (module project-root)
          (setq project-root (js-imports-find-project-root))
          (cond ((js-imports-relative-p path)
                 (let* ((dir (file-name-directory path))
                        (pred (lambda (it) (string= dir
                                                    (file-name-directory it)))))
                   (setq module (seq-find pred imports))
                   (unless module
                     (setq module (seq-find 'js-imports-relative-p imports)))))
                ((js-imports-dependency-p path)
                 (when-let ((dependencies (js-imports-node-modules-candidates
                                           project-root)))
                   (setq module (seq-find (lambda (it) (member it dependencies))
                                          imports)))
                 (unless module
                   (goto-char (point-min))))
                (t (let ((pred (lambda (it) (not (js-imports-relative-p it)))))
                     (setq module (seq-find pred imports))
                     (unless module
                       (when-let* ((relative (seq-find 'js-imports-relative-p
                                                       imports))
                                   (bounds (js-imports-get-import-positions
                                            module)))
                         (goto-char (car bounds)))))))
          (when module
            (goto-char (cdr (js-imports-get-import-positions module)))
            (forward-line))
          (insert "import " (js-imports-join-imports-names
                             default-name names)
                  " from " js-imports-quote path js-imports-quote ";\n")))
      (js-imports-goto-last-import)
      (unless (looking-at-p "\n")
        (newline-and-indent)))))

(defun js-imports-add-to-current-imports (path default-name &optional names)
  (when-let* ((bounds (js-imports-get-import-positions path))
              (start (car bounds))
              (end (cdr bounds)))
    (save-excursion
      (save-restriction
        (goto-char start)
        (narrow-to-region start end)
        (forward-word)
        (js-imports-skip-whitespace-forward)
        (if (looking-at-p "\\*")
            (progn
              (goto-char end)
              (skip-chars-forward ";")
              (newline-and-indent)
              (insert "import " (js-imports-join-imports-names
                                 default-name names)
                      " from " js-imports-quote path js-imports-quote ";"))
          (when default-name
            (when (looking-at-p js-imports-regexp-name-set)
              (js-imports-kill-thing-at-point 'sexp))
            (insert default-name))
          (when (or (looking-at-p js-imports-regexp-name-set)
                    default-name)
            (skip-chars-forward js-imports-regexp-name)
            (js-imports-skip-whitespace-forward)
            (unless (looking-at-p ",")
              (js-imports-re-search-backward js-imports-regexp-name-set nil t 1)
              (forward-char 1)
              (insert ", "))
            (skip-chars-forward ",")
            (js-imports-skip-whitespace-forward))
          (when names
            (if (looking-at-p "{")
                (progn (js-imports-re-search-forward "}" nil t 1)
                       (backward-char 1)
                       (js-imports-skip-whitespace-backward)
                       (let ((separator (if (save-excursion (backward-char 1)
                                                            (looking-at-p ","))
                                            " "
                                          ", ")))
                         (insert separator names)))
              (insert "{" names "}\s"))))))))

(defun js-imports-delete-import-statetement (candidate)
  "Remove whole import statement of CANDIDATE.
CANDIDATE should be propertizied with property `display-path'."
  (when-let* ((path (js-imports-get-prop candidate :display-path))
              (bounds (js-imports-get-import-positions path)))
    (delete-region (car bounds) (cdr bounds))
    (join-line)))

(defun js-imports-delete-import-item (candidate)
  "Remove CANDIDATE from import statement in buffer."
  (let* ((display-path (js-imports-get-prop candidate :display-path))
         (type (js-imports-get-prop candidate :type))
         (other-imports (js-imports-filter-with-prop
                         :display-path display-path
                         js-imports-cached-imports-in-buffer))
         (whole-import-bounds (js-imports-get-import-positions display-path))
         (beg (car whole-import-bounds))
         (end (cdr whole-import-bounds)))
    (setq other-imports (remove candidate other-imports))
    (remove-overlays (car whole-import-bounds) (cdr whole-import-bounds))
    (unwind-protect
        (let (p1 p2 overlay)
          (if (or (= type 16)
                  (not other-imports))
              (progn
                (setq overlay (make-overlay beg end))
                (overlay-put overlay 'face 'js-imports-highlight-face)
                (when (yes-or-no-p "Delete whole import?")
                  (remove-overlays beg end)
                  (delete-region beg end)))
            (save-excursion
              (goto-char (js-imports-get-prop candidate :pos))
              (setq p1 (point))
              (re-search-forward candidate nil t 1)
              (setq p2 (point))
              (skip-chars-forward ",\s\n\t")
              (setq p2 (point))
              (when (looking-at-p "}")
                (setq p2 (point))
                (goto-char p1)
                (skip-chars-backward "\s\t\n")
                (backward-char)
                (when (looking-at-p "{")
                  (setq p2 (1+ p2))
                  (setq p1 (point))
                  (skip-chars-backward  "\s\t\n")
                  (backward-char))
                (when (looking-at-p ",")
                  (setq p1 (point))))
              (setq overlay (make-overlay p1 p2))
              (overlay-put overlay 'face 'js-imports-highlight-face)
              (when (yes-or-no-p "Delete?")
                (remove-overlays p1 p2)
                (delete-region p1 p2)))))
      (remove-overlays beg end))))

(cl-defun js-imports-completing-read (prompt
                                      collection
                                      &key
                                      action
                                      history
                                      require-match)
  (interactive)
  (let* ((minibuffer-completion-table collection)
         (minibuffer-completion-confirm (unless (eq require-match t)
                                          require-match))
         (base-keymap (if require-match
                          minibuffer-local-must-match-map
                        minibuffer-local-completion-map))
         (keymap (make-composed-keymap
                  minibuffer-local-must-match-map base-keymap))
         (preselect (car minibuffer-completion-table))
         (prompt (if (string-empty-p (format "%s" preselect))
                     prompt
                   (concat prompt "\s" (format "(default %s)" preselect))))
         (result))
    (setq result (read-from-minibuffer
                  prompt
                  nil
                  keymap
                  t
                  history
                  preselect))
    (when action
      (funcall action result))
    result))

(defun js-imports-ivy-read-file-name (&optional preselect input)
  (require 'ivy)
  (when (fboundp 'ivy-read)
    (ivy-read
     (js-imports-make-files-prompt)
     (append (js-imports-project-files-transformer
              (or js-imports-project-files
                  (js-imports-find-project-files))))
     :preselect (or preselect (js-imports-preselect-file))
     :require-match t
     :caller 'js-imports-ivy-read-file-name
     :initial-input input
     :keymap js-imports-files-map
     :action (lambda (it) (if (and (boundp 'ivy-exit)
                              ivy-exit)
                         (funcall-interactively 'js-imports-from-path it)
                       (js-imports-find-file it))))))

(defvar ivy-last)

(defvar ivy-exit)

(defvar ivy-last)

(defvar ivy-exit)

(defun js-imports-ivy-setup ()
  (require 'ivy)
  (setq js-imports-files-map (make-sparse-keymap))
  (when (fboundp 'ivy-state-current)
    (setq js-imports-switch-alias-post-command
          (lambda ()
            (let ((input (when (boundp 'ivy-text)
                           ivy-text)))
              (progn
                (put 'quit 'error-message "")
                (run-at-time nil nil
                             (lambda ()
                               (put 'quit 'error-message "Quit")
                               (with-demoted-errors "Error: %S"
                                 (js-imports-ivy-read-file-name
                                  (when (and (fboundp 'ivy-state-current)
                                             (boundp 'ivy-last))
                                    (ivy-state-current ivy-last))
                                  input))))
                (abort-recursive-edit))))))
  (setq js-imports-next-alias-action
        (lambda () (interactive)
          (funcall 'js-imports-next-or-prev-alias 1)))
  (setq js-imports-prev-alias-action
        (lambda () (interactive)
          (funcall 'js-imports-next-or-prev-alias -1)))
  (define-key js-imports-files-map (kbd "C->")
    js-imports-next-alias-action)
  (define-key js-imports-files-map (kbd "C-<")
    js-imports-prev-alias-action)
  (define-key js-imports-files-map (kbd "C-c o")
    (lambda ()
      (interactive)
      (when-let ((filename (and (fboundp 'ivy-state-current)
                                (ivy-state-current ivy-last))))
        (ivy-set-action
         `(lambda (x)
            (funcall 'js-imports-find-file-other-window x)
            (ivy-set-action ',(ivy-state-action ivy-last))))
        (setq ivy-exit 'done)
        (exit-minibuffer))))
  (when (fboundp 'ivy-set-actions)
    (ivy-set-actions
     'js-imports
     '(("f" js-imports-find-file
        "find file")
       ("j"
        js-imports-find-file-other-window
        "find file other window"))))
  (when (fboundp 'ivy-set-display-transformer)
    (ivy-set-display-transformer
     'js-imports-symbols-menu
     'js-imports-transform-symbol))
  (when (fboundp 'ivy-set-sources)
    (ivy-set-sources
     'js-imports-ivy-read-file-name
     '((js-imports-find-imported-files)
       (original-source)
       (js-imports-node-modules-candidates)))))

(defun js-imports-helm-setup ()
  (require 'helm)
  (setq js-imports-files-map (make-sparse-keymap))
  (js-imports-helm-reset-sources)
  (when (boundp 'helm-map)
    (setq js-imports-switch-alias-post-command
          (when (and (fboundp 'helm-refresh))
            'helm-refresh))
    (set-keymap-parent js-imports-files-map helm-map)
    (define-key js-imports-files-map (kbd "C-c o")
      (lambda () (interactive)
        (when (and (fboundp 'helm-run-after-exit)
                   (fboundp 'helm-get-selection))
          (helm-run-after-exit
           'js-imports-find-file
           (helm-get-selection)))))
    (define-key js-imports-files-map (kbd "C->")
      (lambda ()
        (interactive)
        (funcall 'js-imports-next-or-prev-alias 1)))
    (define-key js-imports-files-map (kbd "C-<")
      (lambda () (interactive)
        (funcall 'js-imports-next-or-prev-alias -1)))
    (define-key js-imports-files-map (kbd "C-c C-o")
      (lambda () (interactive)
        (when (and (fboundp 'helm-run-after-exit)
                   (fboundp 'helm-get-selection))
          (helm-run-after-exit
           'js-imports-find-file-other-window
           (helm-get-selection)))))
    (setq js-imports-helm-export-symbols-map
          (js-imports-build-helm-exports-keymap))
    (setq js-imports-helm-imported-symbols-map
          (js-imports-build-helm-imported-keymap))
    (put 'js-imports-files-map 'helm-only t)
    (put 'js-imports-helm-export-symbols-map 'helm-only t)
    (put 'js-imports-helm-imported-symbols-map 'helm-only t))
  (when (fboundp 'helm-make-source)
    (when (fboundp 'helm-candidate-buffer)
      (setq js-imports-buffer-files-source
            (helm-make-source
             "Imported files"
             'helm-source-in-buffer
             :init
             (lambda ()
               (with-current-buffer
                   (helm-candidate-buffer 'global)
                 (let ((items (with-current-buffer
                                  js-imports-current-buffer
                                (js-imports-find-imported-files))))
                   (mapc (lambda (it) (insert it)
                           (newline-and-indent))
                         items))
                 (goto-char (point-min))))
             :get-line #'buffer-substring-no-properties
             :action 'js-imports-helm-file-actions
             :keymap js-imports-files-map
             :group 'js-imports
             :persistent-action #'js-imports-view-file
             :mode-line (list "Imports"))))
    (setq js-imports-project-files-source
          (helm-make-source
           "Project files"
           'helm-source-sync
           :group 'js-imports
           :mode-line (list "File(s)")
           :candidate-number-limit js-imports-helm-files-number-limit
           :action 'js-imports-helm-file-actions
           :persistent-action #'js-imports-view-file
           :keymap js-imports-files-map
           :candidates #'js-imports-find-project-files
           :filtered-candidate-transformer
           #'js-imports-project-files-transformer))
    (setq js-imports-node-modules-source
          (helm-make-source
           "Node Modules" 'helm-source-sync
           :candidates #'js-imports-node-modules-candidates
           :candidate-number-limit js-imports-helm-dependencies-number-limit
           :action 'js-imports-helm-file-actions
           :mode-line (list "Dependencies")
           :keymap js-imports-files-map
           :persistent-action #'js-imports-view-file
           :group 'js-imports)))
  (when (and (boundp 'helm-map)
             (fboundp 'helm-make-source))
    (setq js-imports-imported-symbols-source
          (helm-make-source
           "Imported"
           'helm-source-sync
           :candidates 'js-imports-imported-candidates-in-buffer
           :candidate-transformer
           (lambda (candidates)
             (with-current-buffer js-imports-current-buffer
               (when js-imports-current-export-path
                 (setq candidates
                       (js-imports-filter-with-prop
                        :display-path
                        js-imports-current-export-path
                        candidates))))
             candidates)
           :action '(("Jump" . js-imports-jump-to-item-in-buffer)
                     ("Rename" . js-imports-rename-import)
                     ("Quick delete" . js-imports-delete-import-item)
                     ("Delete whole import" .
                      js-imports-delete-import-statetement))
           :persistent-action (lambda (it)
                                (js-imports-jump-to-item-in-buffer
                                 (js-imports-display-to-real-imports it)))
           :keymap js-imports-helm-imported-symbols-map
           :volatile t
           :display-to-real #'js-imports-display-to-real-imports
           :persistent-help "Show symbol"
           :marked-with-props 'withprop))
    (setq js-imports-exports-source
          (helm-make-source
           "Exports" 'helm-source-sync
           :header-name (lambda (_name)
                          (with-current-buffer js-imports-current-buffer
                            (format "Exports in %s"
                                    (or js-imports-current-export-path
                                        buffer-file-name))))
           :candidates 'js-imports-init-exports-candidates
           :candidate-transformer 'js-imports-exported-candidates-transformer
           :filtered-candidate-transformer
           #'js-imports-export-filtered-candidate-transformer
           :marked-with-props 'withprop
           :volatile t
           :keymap 'js-imports-helm-export-symbols-map
           :action '()
           :action-transformer
           (lambda (_candidate _actions)
             (if (with-current-buffer js-imports-current-buffer
                   js-imports-current-export-path)
                 '(("Import" . (lambda (_it)
                                 (let ((marked (helm-marked-candidates)))
                                   (dotimes (i (length marked))
                                     (let ((item (nth i marked)))
                                       (js-imports-insert-import item))))))
                   ("Jump to export" . js-imports-jump-to-item-other-window)
                   ("Jump to definition" . js-imports-find-export-definition))
               '(("Jump" . (lambda (it)
                             (js-imports-jump-to-item-in-buffer
                              (js-imports-display-to-real-exports it)))))))
           :persistent-action
           (lambda (c)
             (when-let ((item (js-imports-display-to-real-exports c)))
               (setq item (js-imports-find-definition item))
               (when (and (js-imports-get-prop item :pos))
                 (view-file (js-imports-get-prop
                             item
                             :real-path))
                 (goto-char (js-imports-get-prop item :pos))
                 (js-imports-highlight-word))))))
    (setq js-imports-definitions-source
          (helm-make-source
           "Definitions" 'helm-source-sync
           :candidates (lambda () (with-current-buffer js-imports-current-buffer
                               (js-imports-extract-definitions
                                buffer-file-name (point))))
           :marked-with-props 'withprop
           :volatile t
           :action '(("Jump" .
                      (lambda (_it)
                        (when (fboundp 'helm-get-selection)
                          (js-imports-jump-to-item-in-buffer
                           (helm-get-selection nil
                                               'withprop))))))))))

(defun js-imports-view-file (candidate)
  (if-let ((file (js-imports-path-to-real
                  candidate)))
      (view-file file)
    (message "Couldn't find %s" candidate)))

(defun js-imports-build-helm-exports-keymap ()
  "Make keymap for helm symbols type."
  (when-let ((h-map (and (boundp 'helm-map)
                         helm-map))
             (map (make-sparse-keymap)))
    (set-keymap-parent map h-map)
    (define-key
      map (kbd "C-c o")
      (lambda () (interactive)
        (when (and (fboundp 'helm-run-after-exit)
                   (fboundp 'helm-get-selection))
          (helm-run-after-exit
           'js-imports-jump-to-item-other-window
           (helm-get-selection nil 'withprop)))))
    (define-key
      map
      (kbd "C-c C-j")
      (lambda () (interactive)
        (when (and (fboundp 'helm-run-after-exit)
                   (fboundp 'helm-get-selection))
          (helm-run-after-exit
           'js-imports-find-export-definition
           (helm-get-selection nil 'withprop)))))
    map))

(defun js-imports-build-helm-imported-keymap ()
  "Make keymap for helm symbols type."
  (when-let ((h-map (and (boundp 'helm-map)
                         (fboundp 'helm-run-after-exit)
                         (fboundp 'helm-get-selection)
                         (boundp 'helm-alive-p)
                         (fboundp 'helm-refresh)
                         (fboundp 'helm-execute-persistent-action)
                         (fboundp 'helm-attrset)
                         helm-map))
             (map (make-sparse-keymap)))
    (set-keymap-parent map h-map)
    (define-key map
      (kbd "M-d") (lambda ()
                    (interactive)
                    (when (and (boundp 'helm-alive-p)
                               helm-alive-p
                               (fboundp 'helm-refresh)
                               (fboundp 'helm-execute-persistent-action)
                               (fboundp 'helm-attrset))
                      (helm-attrset
                       'js-imports-delete-import-item
                       '(js-imports-delete-import-item . never-split))
                      (helm-execute-persistent-action
                       'js-imports-delete-import-item)
                      (js-imports-init-exports-candidates)
                      (helm-refresh))))
    (define-key map
      (kbd "M-D") (lambda ()
                    (interactive)
                    (when (and (boundp 'helm-alive-p)
                               helm-alive-p
                               (fboundp 'helm-refresh)
                               (fboundp 'helm-execute-persistent-action)
                               (fboundp 'helm-attrset))
                      (helm-attrset
                       'js-imports-delete-import-statetement
                       '(js-imports-delete-import-statetement . never-split))
                      (helm-execute-persistent-action
                       'js-imports-delete-import-statetement)
                      (helm-refresh))))
    (define-key map
      (kbd "M-r") (lambda ()
                    (interactive)
                    (when (fboundp 'helm-exit-and-execute-action)
                      (helm-exit-and-execute-action
                       'js-imports-rename-import))))
    map))

(defun js-imports-set-completion (var value &optional &rest _ignored)
  "Set VAR to VALUE."
  (pcase value
    ('ivy (funcall 'js-imports-ivy-setup))
    ('helm (funcall 'js-imports-helm-setup))
    ('default (message "default")))
  (set var value))

(defcustom js-imports-completion-system
  (pcase completing-read-function
    ('ivy-completing-read 'ivy)
    ('helm-comp-read 'helm)
    (_ 'default))
  "Which completion system to use."
  :group 'js-imports
  :set 'js-imports-set-completion
  :type '(choice (const :tag "Helm" helm)
                 (const :tag "Ivy" ivy)
                 (const :tag "Default" default)))

(add-variable-watcher 'js-imports-completion-system
                      'js-imports-set-completion)

(defun js-imports-make-files-prompt ()
  "Generate prompt for read file functions."
  (when js-imports-current-project-root
    (let ((project-name (car
                         (reverse (split-string
                                   (directory-file-name
                                    js-imports-current-project-root) "/")))))
      (concat project-name "\s" "files" "\s" (or js-imports-current-alias
                                                 "./")))))

(defun js-imports-skip-semicolon ()
  (let ((p (if (looking-at ";")
               (1+ (point))
             (or (save-excursion
                   (js-imports-skip-whitespace-forward)
                   (when (looking-at ";")
                     (point)))
                 (point)))))
    (goto-char p)
    p))

(defun js-imports-goto-end-brackets ()
  (let ((winner)
        (beg (point))
        (words))
    (save-excursion
      (while (looking-at js-imports-node-starts-re)
        (let ((w (js-imports-which-word)))
          (push w words)
          (skip-chars-forward w))
        (js-imports-skip-whitespace-forward)
        (when (looking-at "{")
          (forward-list 1)
          (js-imports-skip-whitespace-forward)))
      (js-imports-skip-whitespace-forward)
      (setq beg (point))
      (let* ((depth (nth 0 (syntax-ppss (point))))
             (next-node
              (save-excursion
                (when
                    (js-imports-re-search-forward
                     js-imports-node-starts-re nil t 1)
                  (skip-chars-backward "a-z")
                  (when
                      (and
                       (equal (nth 0 (syntax-ppss (point)))
                              depth)
                       (not
                        (js-imports-looking-at-function-expression)))
                    (point)))))
             (brackets (save-excursion (js-imports-re-search-forward
                                        "[<(;{]" nil t 1))))
        (cond ((and (null next-node)
                    (null brackets))
               (goto-char (point-max))
               (skip-chars-backward "\s\t\n")
               (js-imports-skip-whitespace-backward))
              ((and (null brackets)
                    next-node)
               (goto-char next-node)
               (skip-chars-backward "a-z")
               (js-imports-skip-whitespace-backward))
              ((and next-node brackets
                    (> brackets next-node))
               (goto-char next-node)
               (skip-chars-backward "a-z")
               (js-imports-skip-whitespace-backward))
              (t
               (progn (js-imports-re-search-forward "[<(;{]" nil t 1)
                      (when (looking-back "<" 0)
                        (forward-char -1)
                        (forward-list 1)
                        (forward-char 1)
                        (js-imports-re-search-forward "[({;]" nil t 1))
                      (when (looking-back "(" 0)
                        (forward-char -1)
                        (forward-list 1)
                        (js-imports-re-search-forward "[{;]" nil t 1))
                      (when (looking-back "{" 0)
                        (forward-char -1)
                        (forward-list 1)))))
        (setq winner (if (equal beg (point))
                         nil
                       (progn
                         (js-imports-skip-semicolon)
                         (point))))))
    (when winner
      (goto-char winner))
    winner))

(defun js-imports-get-prev-node-start-if-matches (re)
  (save-excursion
    (js-imports-skip-whitespace-backward)
    (when (looking-back re 0)
      (skip-chars-backward js-imports-regexp-name)
      (point))))

(defun js-imports-goto-start-of-node ()
  (let ((beg))
    (save-excursion
      (skip-chars-backward
       js-imports-regexp-name)
      (unless (looking-at js-imports-node-starts-re)
        (js-imports-re-search-backward
         js-imports-node-starts-re
         nil t 1))
      (cond
       ((js-imports-looking-at-function-expression)
        (js-imports-re-search-backward js-imports-vars-keywords--re nil t 1)
        (setq beg (or (js-imports-get-prev-node-start-if-matches
                       js-imports-esm-export-keyword--re)
                      (point))))
       ((looking-at js-imports-node-starts-re)
        (setq beg (or (js-imports-get-prev-node-start-if-matches
                       js-imports-esm-export-keyword--re)
                      (point))))
       (t (js-imports-re-search-backward
           js-imports-node-starts-re
           nil t 1)
          (when (looking-at js-imports-node-starts-re)
            (setq beg (or (js-imports-get-prev-node-start-if-matches
                           js-imports-esm-export-keyword--re)
                          (point)))))))
    (when beg (goto-char beg))
    beg))

(defun js-imports-get-bounds-of-exp-at-point ()
  (let ((beg)
        (end))
    (save-excursion
      (when (setq beg
                  (js-imports-goto-start-of-node))
        (setq end (cond
                   ((and (looking-at js-imports-regexp-import-keyword)
                         (js-imports-re-search-forward js-imports-string-re
                                                       nil t 1))
                    (js-imports-skip-semicolon)
                    (point))
                   (t (js-imports-goto-end-brackets))))))
    (when (and beg end)
      (cons beg end))))

;;;###autoload
(defun js-imports-mark-it ()
  (interactive)
  (when-let ((bounds (js-imports-get-bounds-of-exp-at-point)))
    (goto-char (car bounds))
    (push-mark (cdr bounds) nil t)
    (activate-mark)))

;;;###autoload
(defun js-imports ()
  "Read a filename to extract exports and add selected ones in current buffer.
Addional actions to open or preview are configured for `helm' and `ivy'."
  (interactive)
  (js-imports-init-project)
  (pcase js-imports-completion-system
    ('helm
     (require 'helm)
     (when (and (fboundp 'helm)
                (fboundp 'helm-attr))
       (unless js-imports-node-modules-source
         (js-imports-helm-setup))
       (helm
        :sources js-imports-helm-files-source
        :buffer "*helm js import*"
        :preselect (js-imports-preselect-file)
        :prompt (js-imports-make-files-prompt))))
    ('ivy (js-imports-ivy-read-file-name))
    (_ (let ((module (funcall completing-read-function
                              (js-imports-make-files-prompt)
                              (js-imports-get-all-modules))))
         (js-imports-from-path module)))))

;;;###autoload
(defun js-imports-from-path (&optional path)
  "Make completions with exports from PATH.
Add selected choices to existing or new import statement."
  (interactive)
  (unless path
    (js-imports-init-project)
    (setq path (read-file-name "File:\s")))
  (with-current-buffer js-imports-current-buffer
    (when (file-name-absolute-p path)
      (setq path (js-imports-propertize
                  path :display-path
                  (funcall
                   completing-read-function
                   "Transform to\s"
                   (js-imports-get-file-variants path
                                                 default-directory)))))
    (when-let ((display-path (or (js-imports-get-prop path :display-path)
                                 path)))
      (setq js-imports-current-export-path display-path)
      (setq js-imports-last-export-path display-path)))
  (js-imports-init-exports-candidates)
  (cond
   ((and (eq js-imports-completion-system 'helm)
         (fboundp 'helm))
    (helm
     :preselect (js-imports-preselect-symbol)
     :sources '(js-imports-exports-source
                js-imports-imported-symbols-source)))
   ((and (eq js-imports-completion-system 'ivy)
         (fboundp 'ivy-read))
    (let ((choices (js-imports-export-filtered-candidate-transformer
                    (js-imports-exported-candidates-transformer
                     js-imports-export-candidates-in-path)))
          (imports (js-imports-filter-with-prop
                    :display-path
                    js-imports-current-export-path
                    (js-imports-imported-candidates-in-buffer
                     js-imports-current-buffer))))
      (ivy-read
       (if (null imports)
           "Import\s"
         (concat "Import" "\s" (mapconcat (lambda (it) (format "%s" it))
                                          imports
                                          ",\s")
                 ",\s"))
       choices
       :require-match nil
       :caller 'js-imports-from-path
       :preselect (js-imports-preselect-symbol)
       :multi-action (lambda (marked)
                       (dolist (it marked)
                         (js-imports-insert-import it)))
       :action 'js-imports-ivy-insert-or-view-export)))
   (t (let ((choices (js-imports-export-filtered-candidate-transformer
                      (js-imports-exported-candidates-transformer
                       js-imports-export-candidates-in-path))))
        (if (null choices)
            (message "No exports found")
          (js-imports-completing-read
           "Symbols\s" choices
           :require-match t
           :action 'js-imports-insert-import))))))

;;;###autoload
(defun js-imports-jump-to-definition ()
  "Deep jump to a definition of symbol at point through re-exports and renamings."
  (interactive)
  (js-imports-init-project)
  (if-let ((name (and
                  (not (js-imports-inside-string-p))
                  (js-imports-get-word-if-valid))))
      (let (real-name as-name)
        (save-excursion (skip-chars-backward name)
                        (if (save-excursion
                              (js-imports-skip-whitespace-backward)
                              (js-imports-looking-at "as"))
                            (progn
                              (setq as-name name)
                              (js-imports-re-search-backward "as" nil t 1)
                              (js-imports-skip-whitespace-backward)
                              (setq real-name (js-imports-get-word-if-valid)))
                          (progn
                            (setq real-name name)
                            (js-imports-re-search-forward real-name)
                            (js-imports-skip-whitespace-forward)
                            (if (not (js-imports-looking-at "as"))
                                (setq as-name real-name)
                              (js-imports-re-search-forward "as" nil t 1)
                              (js-imports-skip-whitespace-forward)
                              (setq as-name (js-imports-get-word-if-valid))))))
        (when-let ((item (and (or real-name as-name)
                              (or (js-imports-find-by-prop
                                   :real-name real-name
                                   (js-imports-extract-definitions
                                    buffer-file-name (point)))
                                  (js-imports-find-by-prop
                                   :as-name as-name
                                   (js-imports-extract-es-imports
                                    buffer-file-name))
                                  (js-imports-find-by-prop
                                   :real-name real-name
                                   (js-imports-extract-all-exports
                                    buffer-file-name))))))
          (unless (js-imports-get-prop item :var-type)
            (setq item (js-imports-find-definition item)))
          (when item
            (find-file (js-imports-get-prop item :real-path))
            (progn (goto-char (js-imports-get-prop item :pos))
                   (js-imports-highlight-word)))))
    (js-imports-find-file-at-point)))

(defun js-imports-find-file (&optional file)
  "An action for command `js-imports' to open FILE."
  (let ((path (js-imports-path-to-real file)))
    (if (and path (file-exists-p path))
        (find-file path)
      (message "Could't find %s" file))))

(defun js-imports-find-file-other-window (&optional file)
  "An action for command `js-imports' to open FILE in other window."
  (let ((path (js-imports-path-to-real file)))
    (if (and path (file-exists-p path))
        (find-file-other-window path)
      (message "Could't find %s" file))))

;;;###autoload
(defun js-imports-find-file-at-point ()
  "Find a file when cursor are placed under stringified path."
  (interactive)
  (let (path)
    (save-excursion
      (unless (js-imports-inside-string-p)
        (beginning-of-line))
      (setq path (js-imports-get-path-at-point)))
    (when path
      (js-imports-find-file path))))

;;;###autoload
(defun js-imports-symbols-menu ()
  "Jump or refactor to exported, imported and definitions in current buffer."
  (interactive)
  (js-imports-init-project)
  (setq js-imports-current-export-path nil)
  (pcase js-imports-completion-system
    ('helm (when (and (fboundp 'helm))
             (helm
              :preselect (js-imports-preselect-symbol)
              :sources js-imports-helm-symbol-sources)))
    ('ivy (when (fboundp 'ivy-read)
            (let ((choices (append
                            (js-imports-extract-es-imports buffer-file-name)
                            (reverse
                             (js-imports-extract-definitions
                              buffer-file-name (point)))
                            (js-imports-extract-all-exports buffer-file-name))))
              (ivy-read "Jump to\s"
                        choices
                        :preselect (js-imports-preselect-symbol)
                        :caller 'js-imports-symbols-menu
                        :action (lambda (it)
                                  (if (and (boundp 'ivy-exit)
                                           ivy-exit)
                                      (js-imports-jump-to-symbol-action it)
                                    (js-imports-jump-to-item-in-buffer
                                     it
                                     js-imports-current-buffer)))))))
    (_ (when-let* ((choices (append (js-imports-extract-all-exports
                                     buffer-file-name)
                                    (js-imports-extract-es-imports
                                     buffer-file-name)
                                    (js-imports-extract-definitions
                                     buffer-file-name (point-max))))
                   (symbol (completing-read "Select symbol"
                                            choices nil t
                                            (js-imports-preselect-symbol))))
         (setq symbol (mapcar (lambda (it) (car (member it choices)))
                              symbol))
         (when-let ((item (js-imports-find-definition symbol)))
           (when (js-imports-get-prop item :var-type)
             (find-file (js-imports-get-prop item :real-path))
             (progn (goto-char (js-imports-get-prop item :pos))
                    (js-imports-highlight-word))))))))

;;;###autoload
(defun js-imports-change-completion ()
  "Customize or temporarly set one of available completions systems:
`helm' `ivy' or default."
  (interactive)
  (let* ((choices '(helm ivy default))
         (result (completing-read (format "Change completion:\s (Current: %s)"
                                          js-imports-completion-system)
                                  choices))
         (func (if (yes-or-no-p "Save? ")
                   'customize-save-variable
                 'js-imports-set-completion)))
    (funcall func 'js-imports-completion-system (intern-soft result))))

;;;###autoload
(defun js-imports-transform-import-path-at-point ()
  "Replace path of import statement at point to aliased one or relative.
Inside import statement generates completions with available replacements, e.g:
`import someExport from '../../enums' to `import someExport from '@/enums''.'"
  (interactive)
  (js-imports-init-project)
  (with-current-buffer js-imports-current-buffer
    (save-excursion
      (when-let* ((bounds (js-imports-inside-import-p (point)))
                  (path-bounds (js-imports-extract-import-path-bounds bounds))
                  (path (buffer-substring-no-properties
                         (car path-bounds)
                         (cdr path-bounds)))
                  (variants (js-imports-get-file-variants
                             path default-directory))
                  (choice (delete path (completing-read
                                        (format "Replace %s with\s" path)
                                        variants))))
        (goto-char (car path-bounds))
        (delete-char (length path))
        (insert choice)))))

;;;###autoload
(defun js-imports-transform-relative-imports-to-aliases ()
  "Replace relative paths in import statemetents to aliased ones.
An exception is made for paths from current buffer directory.

For example `import someExport from '../enums' transforms to
`import someExport from '@/enums', but keeps `import someExport from './enums'."
  (interactive)
  (js-imports-init-project)
  (save-excursion
    (with-current-buffer js-imports-current-buffer
      (goto-char (point-min))
      (while (js-imports-re-search-forward
              js-imports-regexp-import-keyword nil t 1)
        (when-let* ((bounds (js-imports-inside-import-p (point)))
                    (path-bounds (js-imports-extract-import-path-bounds bounds))
                    (path (buffer-substring-no-properties
                           (car path-bounds)
                           (cdr path-bounds)))
                    (variants (and (js-imports-relative-p path)
                                   (string-match-p "\\.\\./" path)
                                   (seq-remove 'js-imports-relative-p
                                               (js-imports-get-file-variants
                                                path default-directory))))
                    (choice (if (> (length variants) 1)
                                (completing-read
                                 (format "Replace %s with\s" path)
                                 variants)
                              (car variants))))
          (goto-char (car path-bounds))
          (delete-char (length path))
          (insert choice))))))

;;;###autoload
(defun js-imports-reset-cache ()
  "Remove cache from variables `js-imports-files-cache' and `js-imports-json-hash'."
  (interactive)
  (setq js-imports-project-aliases nil)
  (maphash (lambda (key _value)
             (remhash key js-imports-files-cache))
           js-imports-files-cache)
  (maphash (lambda (key _value)
             (remhash key js-imports-json-hash))
           js-imports-json-hash)
  (with-current-buffer (or js-imports-current-buffer (current-buffer))
    (setq js-imports-cached-imports-in-buffer nil)
    (setq js-imports-buffer-tick nil)))

;;;###autoload
(defun js-imports-helm-reset-sources ()
  "Reset `helm' sources."
  (interactive)
  (setq js-imports-buffer-files-source nil
        js-imports-project-files-source nil
        js-imports-imported-symbols-source nil
        js-imports-exports-source nil
        js-imports-definitions-source nil
        js-imports-node-modules-source nil
        js-imports-project-files-source nil))

;;;###autoload
(defun js-imports-version ()
  "Return `js-imports' version if `pkg-info' is installed.
If called interactively also show the version in echo area."
  (interactive)
  (if (and (require 'pkg-info nil t)
           (fboundp 'pkg-info-version-info))
      (let ((version (pkg-info-version-info 'js-imports)))
        (when (called-interactively-p 'interactive)
          (message "js-imports %s" version))
        version)
    (error
     "Package pkg-info is required for determining `js-imports' version")))

;;;###autoload
(defun js-imports-project-info ()
  (interactive)
  (let ((vars '(js-imports-current-alias
                js-imports-current-buffer
                js-imports-current-export-path
                js-imports-current-project-root
                js-imports-tsconfig-filename
                js-imports-completion-system
                js-imports-project-aliases
                js-imports-aliases
                js-imports-buffer-tick
                js-imports-last-export-path
                js-imports-export-candidates-in-path
                js-imports-cached-imports-in-buffer)))
    (js-imports-with-popup "*js-imports*"
                           (dolist (v vars)
                             (let ((val (js-imports-stringify
                                         (symbol-value v))))
                               (insert (propertize
                                        (js-imports-stringify v)
                                        'face
                                        'font-lock-variable-name-face)
                                       ": " val)
                               (newline-and-indent))))))

(defvar js-imports-mode-map
  (let ((map (make-sparse-keymap)))
    (define-key map (kbd "C-c C-i") 'js-imports)
    (define-key map (kbd "C-c C-.") 'js-imports-symbols-menu)
    (define-key map (kbd "C-c C-j") 'js-imports-jump-to-definition)
    (easy-menu-define js-imports-mode-menu map
      "Menu for Js import"
      '("Js import"
        ["Import from all sources" js-imports]
        ["Jump to symbol in buffer" js-imports-symbols-menu]
        ["Jump to definition" js-imports-jump-to-definition]))
    map)
  "Keymap for `js-imports' mode.")

;;;###autoload
(define-minor-mode js-imports-mode
  "js-imports-mode is a minor mode for importing.
\\{js-imports-mode-map}"
  :lighter " js-imports"
  :group 'js-imports
  :keymap js-imports-mode-map)

(provide 'js-imports)
;;; js-imports.el ends here<|MERGE_RESOLUTION|>--- conflicted
+++ resolved
@@ -97,12 +97,8 @@
   :type 'string)
 
 (defcustom js-imports-preffered-extensions
-<<<<<<< HEAD
-  '("ts" "tsx" "jsx" "es6" "es" "mjs" "js" "cjs" "ls" "sjs" "iced" "liticed")
-=======
   '("ts" "tsx" "jsx" "es6" "es" "mjs" "js" "cjs" "ls" "sjs" "iced" "liticed"
     "json")
->>>>>>> 8e36a770
   "Preffered suffixes for files with different extension."
   :group 'js-imports
   :type '(repeat string))
@@ -249,15 +245,6 @@
   "A list of aliases to use in projects.")
 
 (defconst js-imports-file-ext-regexp
-<<<<<<< HEAD
-  (concat "[\\.]"
-          (regexp-opt js-imports-preffered-extensions)
-          "$")
-  "Regexp matching js, jsx and ts extensions files.")
-
-(defvar js-imports-file-index-regexp
-(concat "\\(/\\|^\\)index" "\\($\\|\\(\\.d\\)?" js-imports-file-ext-regexp "\\)"))
-=======
   (concat "\\.\\("
           (string-join
            '("\\(d\\.\\)?tsx?"
@@ -271,7 +258,6 @@
 (defvar js-imports-file-index-regexp
   (concat "\\(/\\|^\\)" "index"
           (concat "\\($\\|" js-imports-file-ext-regexp "\\)")))
->>>>>>> 8e36a770
 
 (defconst js-imports-string-re "[\"'][^\"']+[\"']")
 
@@ -551,10 +537,6 @@
                            default-directory))
       (let ((files)
             (processed-dirs)
-<<<<<<< HEAD
-            (re (concat ".+" js-imports-file-ext-regexp))
-=======
->>>>>>> 8e36a770
             (node-modules (js-imports-find-node-modules))
             (dir (replace-regexp-in-string "/$" "" default-directory))
             (proj-root (replace-regexp-in-string
@@ -567,11 +549,7 @@
                               (reverse
                                (directory-files-recursively
                                 dir
-<<<<<<< HEAD
-                                re
-=======
                                 js-imports-file-ext-regexp
->>>>>>> 8e36a770
                                 nil
                                 (lambda (it)
                                   (not (or
@@ -733,16 +711,6 @@
    "/index$"
    ""
    (js-imports-remove-ext path)))
-<<<<<<< HEAD
-
-(defun js-imports-index-trimmable-p (path)
-  "Check if PATH index can be trimmed."
-  (if (js-imports-relative-p path)
-      (and (js-imports-is-index-file-p path)
-           (< 1 (js-imports-count-matches "/" path)))
-    (js-imports-is-index-file-p path)))
-=======
->>>>>>> 8e36a770
 
 (defun js-imports-remove-ext (path)
   (replace-regexp-in-string
@@ -792,37 +760,6 @@
                #'>
                files))
 
-<<<<<<< HEAD
-(defun js-imports-relative-to-real (path &optional dir)
-  (when (or (string= path ".")
-            (string= path ".."))
-    (setq path (js-imports-slash path)))
-  (let* ((base (file-name-base path))
-         (non-dir (file-name-nondirectory path))
-         (ext (js-imports-get-ext path))
-         (up (if (string-empty-p base)
-                 path
-               (replace-regexp-in-string
-                (format "/%s\\(\\.[a-zZ-A0-9]+\\)*$" base) "" path)))
-         (parent (expand-file-name up (or dir default-directory)))
-         (files (js-imports-sort-by-exts
-                 (directory-files parent nil
-                                  (js-imports-make-file-base-re
-                                   non-dir)
-                                  t)))
-         (found (car files))
-         (result (and found
-                      (expand-file-name found parent))))
-    (cond ((and (null ext)
-                result
-                (file-directory-p result))
-           (when-let ((index
-                       (car
-                        (directory-files
-                         result nil js-imports-file-index-regexp))))
-             (expand-file-name index result)))
-          (t result))))
-=======
 (defun js-imports-get-path-ext-candidates (fullpath)
   (let ((parts (reverse (split-string fullpath "/")))
         (module-re)
@@ -845,7 +782,6 @@
                 (expand-file-name "index"
                                   fullpath))))
        (js-imports-get-path-ext-candidates fullpath)))))
->>>>>>> 8e36a770
 
 (defun js-imports-alias-path-to-real (path)
   "Convert aliased PATH to absolute file name."
@@ -1612,22 +1548,6 @@
     (t (format "%s" x))))
 
 (defun js-imports-skip-whitespace-forward ()
-<<<<<<< HEAD
-  (skip-chars-forward "\s\t\n")
-  (when (and (looking-at "\\(//\\)\\|\\(/[*]\\)")
-             (js-imports-re-search-forward "." nil t 1))
-    (unless (>= (point-min) (point))
-      (backward-char 1))
-    (skip-chars-forward "\s\t\n")))
-
-(defun js-imports-skip-whitespace-backward ()
-  (skip-chars-backward "\s\t\n")
-  (when (and (looking-back "\\(//\\)\\|\\(/[*]\\)" 1)
-             (js-imports-re-search-backward "." nil t 1))
-    (unless (>= (point-min) (point))
-      (forward-char 1))
-    (skip-chars-backward "\s\t\n")))
-=======
   "Move point forward accross whitespace and comments.
 
 Returns the distance traveled, either zero or positive."
@@ -1658,7 +1578,6 @@
       (js-imports-re-search-backward "\\(//\\)\\|\\(/[*]\\)" nil t 1)
       (setq total (+ total (skip-chars-backward "\s\t\n"))))
     total))
->>>>>>> 8e36a770
 
 (defun js-imports-get-word-if-valid ()
   "Return word at point if it is valid and not reservered, otherwise nil."
