--- conflicted
+++ resolved
@@ -175,12 +175,9 @@
 (defvar js-imports-definitions-source nil)
 
 (defun js-imports-expand-alias-path (path &optional base-url)
-<<<<<<< HEAD
   "Convert PATH to absolute filename and append slash to PATH.
 Without BASE-URL resolve PATH as relative to project directory,
 otherwise firstly expand BASE-URL to project directory."
-=======
->>>>>>> 9bdfef43
   (setq path (replace-regexp-in-string "\\*[^$]+" "" path))
   (cond
    ((and
@@ -188,7 +185,6 @@
      (file-exists-p path))
     (js-imports-slash (expand-file-name path)))
    (t
-<<<<<<< HEAD
     (if-let* ((root (or js-imports-current-project-root
                         (js-imports-find-project-root)))
               (file (expand-file-name path
@@ -223,32 +219,6 @@
                                        alias-paths))
                     (cons alias alias-paths)))
                 paths)))
-=======
-    (if-let ((root (or js-imports-current-project-root
-                       (js-imports-find-project-root))))
-        (expand-file-name (if (file-name-absolute-p ".") (concat "." path) path)
-                          (if base-url (expand-file-name base-url root) root))
-      path))))
-
-(defun js-imports-normalize-aliases (aliases-alist &optional base-url)
-  (let ((alist (mapcar (lambda (it)
-                         (let ((alias (js-imports-slash
-                                       (string-join
-                                        (split-string (format "%s" (car it))
-                                                      "*"))))
-                               (paths (cond
-                                       ((vectorp (cdr it))
-                                        (append (cdr it) nil))
-                                       ((listp (cdr it))
-                                        (cdr it))
-                                       (t `(,(cdr it))))))
-                           (setq paths (mapcar (lambda (p)
-                                                 (js-imports-expand-alias-path
-                                                  p base-url))
-                                               paths))
-                           (cons alias paths)))
-                       aliases-alist)))
->>>>>>> 9bdfef43
     (seq-sort-by (lambda (it) (length (car it))) #'> alist)))
 
 (defun js-imports-set-alias (var value &optional &rest _ignored)
@@ -264,11 +234,6 @@
           :key-type (string :tag "Alias")
           :value-type (repeat :tag "Path" directory)))
 
-<<<<<<< HEAD
-=======
-(make-variable-buffer-local 'js-imports-project-aliases)
-
->>>>>>> 9bdfef43
 (defun js-imports-make-opt-symbol-regexp (words)
   "Return regexp from WORDS surrounded with `\\\\_<' and `\\\\_>'."
   (concat "\\_<" (regexp-opt (if (listp words)
@@ -362,11 +327,7 @@
 (defun js-imports-reserved-word-p (str)
   "Check if STR is js reserved word."
   (when (stringp str)
-<<<<<<< HEAD
     (member str js-imports-reserved-js-words)))
-=======
-    (member str reserved-list)))
->>>>>>> 9bdfef43
 
 (defcustom js-imports-helm-files-source '(js-imports-buffer-files-source
                                           js-imports-project-files-source
@@ -482,21 +443,14 @@
         (plist-get cache :json))
     (error (message "Cannot read %s" file))))
 
-<<<<<<< HEAD
 (defun js-imports-read-tsconfig (&optional project-root tsconfig-name)
   "Expand TSCONFIG-NAME to PROJECT-ROOT and return alist of aliases and paths."
   (unless project-root (setq project-root (js-imports-find-project-root)))
   (unless tsconfig-name (setq tsconfig-name js-imports-tsconfig-filename))
-=======
-(defun js-imports-read-tsconfig (&optional root filename)
-  "Read tsconfig and returns plist of aliases and paths. "
-  (unless root (setq root (js-imports-find-project-root)))
->>>>>>> 9bdfef43
   (let ((config)
         (compiler-options)
         (found)
         (base-url)
-<<<<<<< HEAD
         (extends (if tsconfig-name
                      (and project-root (expand-file-name tsconfig-name
                                                          project-root))
@@ -506,14 +460,6 @@
                                                     project-root)
                                   (expand-file-name "jsconfig.json"
                                                     project-root))))))
-=======
-        (extends (if filename
-                     (and root (expand-file-name filename root))
-                   (seq-find 'file-exists-p
-                             (and root
-                                  (expand-file-name "tsconfig.json" root)
-                                  (expand-file-name "jsconfig.json" root))))))
->>>>>>> 9bdfef43
     (while (and (not found)
                 extends
                 (file-exists-p extends))
@@ -565,12 +511,7 @@
             js-imports-current-alias nil))
     (setq js-imports-current-project-root root)
     (setq js-imports-aliases (delete-dups
-<<<<<<< HEAD
                               (js-imports-get-aliases)))
-=======
-                              (js-imports-get-aliases
-                               js-imports-current-project-root)))
->>>>>>> 9bdfef43
     (when js-imports-current-alias
       (unless (member js-imports-current-alias js-imports-aliases)
         (setq js-imports-current-alias nil)))
@@ -578,7 +519,6 @@
           (js-imports-find-project-files
            js-imports-current-project-root))))
 
-<<<<<<< HEAD
 (defun js-imports-find-project-files (&optional project-root)
   "Return files of PROJECT-ROOT without node_modules."
   (unless project-root
@@ -626,57 +566,6 @@
               js-imports-project-aliases))))
   (setq js-imports-aliases
         (seq-sort-by 'length #'> (mapcar 'car js-imports-project-aliases))))
-=======
-(defun js-imports-find-project-files (&optional project-root include-dirs pred)
-  "Return project files without dependencies."
-  (unless project-root
-    (setq project-root (or js-imports-current-project-root
-                           (js-imports-find-project-root))))
-  (if project-root
-      (let ((re (if include-dirs
-                    "."
-                  (concat ".+" js-imports-file-ext-regexp)))
-            (dirs (seq-remove
-                   (lambda (it) (let ((base (file-name-base it)))
-                             (or
-                              (string= base "node_modules")
-                              (member base
-                                      js-imports-root-ignored-directories)
-                              (not (file-directory-p it))
-                              (string-match-p "^\\." base)
-                              (file-exists-p (expand-file-name "package.json"
-                                                               it)))))
-                   (directory-files project-root
-                                    t nil t)))
-            (files))
-        (setq files (mapcan
-                     (lambda (it) (directory-files-recursively
-                              it
-                              re
-                              include-dirs pred))
-                     dirs))
-        (if include-dirs
-            (seq-filter 'file-directory-p files)
-          files))
-    (and (message "Cannot find project root")
-         '())))
-
-(defun js-imports-get-aliases (&optional project-root)
-  "Extract keys from ALIASES-PLIST of PROJECT-ROOT."
-  (let* ((root (or project-root
-                   (js-imports-find-project-root))))
-    (setq js-imports-project-aliases
-          (seq-sort-by
-           (lambda (it) (length (car it)))
-           #'>
-           (or (js-imports-read-tsconfig
-                root
-                js-imports-tsconfig-filename)
-               (js-imports-normalize-aliases
-                js-imports-project-aliases))))
-    (setq js-imports-aliases
-          (seq-sort-by 'length #'> (mapcar 'car js-imports-project-aliases)))))
->>>>>>> 9bdfef43
 
 (defun js-imports-get-all-modules (&optional project-root)
   (let* ((project-files (js-imports-find-project-files project-root))
@@ -1845,10 +1734,11 @@
     (skip-chars-backward valid-id)
     (prog1 (js-imports-make-item valid-id
                                  :pos (point)
-                                 :real-name (and (looking-back ":" 0)
-                                                 (save-excursion
-                                                   (backward-char 1)
-                                                   (js-imports-get-word-if-valid)))
+                                 :real-name
+                                 (and (looking-back ":" 0)
+                                      (save-excursion
+                                        (backward-char 1)
+                                        (js-imports-get-word-if-valid)))
                                  :parent parent
                                  :var-type (or parent "argument")
                                  :as-name valid-id)
@@ -2435,10 +2325,10 @@
                (setq count (1- count)))))))
   (point))
 
-(defun js-imports-re-search-backward (regexp &optional bound noerror count)
-  "Search backward from point for REGEXP ignoring strings and comments."
+(defun js-imports-re-search-backward (re &optional bound noerror count)
+  "Search backward from point for RE ignoring strings and comments."
   (let ((case-fold-search nil))
-    (js-imports-re-search-forward regexp bound noerror (if count (- count) -1))))
+    (js-imports-re-search-forward re bound noerror (if count (- count) -1))))
 
 (defun js-imports-remove-comments (&optional buffer-start buffer-end)
   "Replaces comments in buffer beetween START and END with empty lines."
@@ -2816,19 +2706,13 @@
      :initial-input input
      :keymap js-imports-files-map
      :action (lambda (it) (if (and (boundp 'ivy-exit)
-<<<<<<< HEAD
-                                   ivy-exit)
-                              (funcall-interactively 'js-imports-from-path it)
-                            (js-imports-find-file it))))))
-
-(defvar ivy-last)
-
-(defvar ivy-exit)
-=======
                               ivy-exit)
                          (funcall-interactively 'js-imports-from-path it)
                        (js-imports-find-file it))))))
->>>>>>> 9bdfef43
+
+(defvar ivy-last)
+
+(defvar ivy-exit)
 
 (defvar ivy-last)
 
@@ -2882,11 +2766,7 @@
         "find file")
        ("j"
         js-imports-find-file-other-window
-<<<<<<< HEAD
         "find file other window"))))
-=======
-        "other window"))))
->>>>>>> 9bdfef43
   (when (fboundp 'ivy-set-display-transformer)
     (ivy-set-display-transformer
      'js-imports-symbols-menu
